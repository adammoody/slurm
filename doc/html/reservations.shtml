<!--#include virtual="header.txt"-->

<h1>Advanced Resource Reservation Guide</h1>

<p>Slurm has the ability to reserve resources for jobs
being executed by select users and/or select bank accounts.
A resource reservation identifies the resources in that reservation
and a time period during which the reservation is available.
The resources which can be reserved include cores, nodes, licenses and/or
burst buffers.
Note that resource reservations are not compatible with Slurm's
gang scheduler plugin since the termination time of running jobs
cannot be accurately predicted.</p>

<p>Note that reserved burst buffers and licenses are treated somewhat
differently than reserved cores or nodes.
When cores or nodes are reserved, then jobs using that reservation can use only
those resources and no other jobs can use those resources.
Reserved burst buffers and licenses can only be used by jobs associated with
that reservation, but licenses not explicitly reserved are available to any job.
This eliminates the need to explicitly put licenses into every advanced
reservation created.</p>

<p>Reservations can be created, updated, or destroyed only by user root
or the configured <i>SlurmUser</i> using the <i>scontrol</i> command.
The <i>scontrol</i>, <i>smap</i> and <i>sview</i> commands can be used
to view reservations.
The man pages for the various commands contain details.</p>

<p>Note for users of Maui or Moab schedulers: <br>
Maui and Moab are not integrated with Slurm's resource reservation system,
but should use their own advanced reservation system.</p>

<h2>Reservation Creation</h2>

<p>One common mode of operation for a reservation would be to reserve
an entire computer at a particular time for a system down time.
The example below shows the creation of a full-system reservation
at 16:00 hours on 6 February and lasting for 120 minutes.
The "maint" flag is used to identify the reservation for accounting
purposes as system maintenance.
The "ignore_jobs" flag is used to indicate that we can ignore currently
running jobs when creating this reservation.
By default, only resources which are not expected to have a running job
at the start time can be reserved (the time limit of all running
jobs will have been reached).
In this case we can manually cancel the running jobs as needed
to perform system maintenance.
As the reservation time approaches,
only jobs that can complete by the reservation time will be initiated.</p>
<pre>
$ scontrol create reservation starttime=2009-02-06T16:00:00 \
   duration=120 user=root flags=maint,ignore_jobs nodes=ALL
Reservation created: root_3

$ scontrol show reservation
ReservationName=root_3 StartTime=2009-02-06T16:00:00
   EndTime=2009-02-06T18:00:00 Duration=120
   Nodes=ALL NodeCnt=20
   Features=(null) PartitionName=(null)
   Flags=MAINT,SPEC_NODES,IGNORE_JOBS Licenses=(null)
   BurstBuffers=(null)
   Users=root Accounts=(null)
</pre>

<p>A variation of this would be to configure license to represent system
resources, such as a global file system.
The system resource may not require an actual license for use, but
Slurm licenses can be used to prevent jobs needed the resource from being
started when that resource is unavailable.
One could create a reservation for all of those licenses in order to perform
maintenance on that resource.
In the example below, we create a reservation for 1000 licenses with the name
of "lustre". 
If there are a total of 1000 lustre licenses configured in this cluster,
this reservation will prevent any job specifying the need for needed a lustre
license from being scheduled on this cluster during this reservation.</p>
<pre>
$ scontrol create reservation starttime=2009-04-06T16:00:00 \
   duration=120 user=root flags=license_only \
   licenses=lustre:1000
Reservation created: root_4

$ scontrol show reservation
ReservationName=root_4 StartTime=2009-04-06T16:00:00
   EndTime=2009-04-06T18:00:00 Duration=120
   Nodes= NodeCnt=0
   Features=(null) PartitionName=(null)
   Flags=LICENSE_ONLY Licenses=lustre*1000
   BurstBuffers=(null)
   Users=root Accounts=(null)
</pre>

<p>Another mode of operation would be to reserve specific nodes
for an indefinite period in order to study problems on those
nodes. This could also be accomplished using a Slurm partition
specifically for this purpose, but that would fail to capture
the maintenance nature of their use.</p>
<pre>
$ scontrol create reservation user=root starttime=now \
   duration=infinite flags=maint nodes=sun000
Reservation created: root_5

$ scontrol show res
ReservationName=root_5 StartTime=2009-02-04T16:22:57
   EndTime=2009-02-04T16:21:57 Duration=4294967295
   Nodes=sun000 NodeCnt=1
   Features=(null) PartitionName=(null)
   Flags=MAINT,SPEC_NODES Licenses=(null)
   BurstBuffers=(null)
   Users=root Accounts=(null)
</pre>

<p>Our next example is to reserve ten nodes in the default
Slurm partition starting at noon and with a duration of 60
minutes occurring daily. The reservation will be available
only to users "alan" and "brenda".</p>
<pre>
$ scontrol create reservation user=alan,brenda \
   starttime=noon duration=60 flags=daily nodecnt=10
Reservation created: alan_6

$ scontrol show res
ReservationName=alan_6 StartTime=2009-02-05T12:00:00
   EndTime=2009-02-05T13:00:00 Duration=60
   Nodes=sun[000-003,007,010-013,017] NodeCnt=10
   Features=(null) PartitionName=pdebug
   Flags=DAILY Licenses=(null) BurstBuffers=(null)
   Users=alan,brenda Accounts=(null)
</pre>

<p>Our next example is to reserve 100GB of burst buffer space
starting at noon today and with a duration of 60 minutes.
The reservation will be available only to users "alan" and "brenda".</p>
<pre>
$ scontrol create reservation user=alan,brenda \
   starttime=noon duration=60 flags=any_nodes burstbuffer=100GB
Reservation created: alan_7

$ scontrol show res
ReservationName=alan_7 StartTime=2009-02-05T12:00:00
   EndTime=2009-02-05T13:00:00 Duration=60
   Nodes= NodeCnt=0
   Features=(null) PartitionName=(null)
   Flags=ANY_NODES Licenses=(null) BurstBuffer=100GB
   Users=alan,brenda Accounts=(null)
</pre>

<p>Reservations can be optimized with respect to system topology if the
reservation request includes information about the sizes of jobs to be created.
This is especially important for BlueGene systems due to restrictive rules
about the topology of created blocks (due to hardware constraints and/or
Slurm's configuration). To take advantage of this optimization, specify the
sizes of jobs of to be concurrently executed. The example below creates a
reservation containing 4096 c-nodes on a BlueGene system so that two 2048
c-node jobs can execute simultaneously.</p>

<pre>
$ scontrol create reservation user=alan,brenda \
   starttime=noon duration=60 nodecnt=2k,2k
Reservation created: alan_8

$ scontrol show res
ReservationName=alan_8 StartTime=2011-12-05T12:00:00
   EndTime=2011-12-05T13:00:00 Duration=60
   Nodes=bgp[000x011,210x311] NodeCnt=4096
   Features=(null) PartitionName=pdebug
   Flags= Licenses=(null) BurstBuffers=(null)
   Users=alan,brenda Accounts=(null)
</pre>

<p>Note that specific nodes to be associated with the reservation are
identified immediately after creation of the reservation. This permits
users to stage files to the nodes in preparation for use during the
reservation. Note that the reservation creation request can also
identify the partition from which to select the nodes or _one_
feature that every selected node must contain.</p>

<p>On a smaller system, one might want to reserve cores rather than
whole nodes.
This capability permits the administrator to identify the core count to be
reserved on each node as shown in the examples below.<br>
<b>NOTE:</b> Core reservations are not available on IBM BlueGene or
Cray/ALPS systems, nor when the system is configured to use the select/linear
or select/serial plugins.</p>
<pre>
# Create a two core reservation for user alan
$ scontrol create reservation StartTime=now Duration=60 \
  NodeCnt=1 CoreCnt=2 User=alan

# Create a reservation for user brenda with two cores on
# node tux8 and 4 cores on node tux9
$ scontrol create reservation StartTime=now Duration=60 \
  Nodes=tux8,tux9 CoreCnt=2,4 User=brenda
</pre>

<p>Reservations can not only be created for the use of specific accounts and
users, but specific accounts and/or users can be prevented from using them.
In the following example, a reservation is created for account "foo", but user
"alan" is prevented from using the reservation even when using the account
"foo".<p>

<pre>
$ scontrol create reservation account=foo \
   user=-alan partition=pdebug \
   starttime=noon duration=60 nodecnt=2k,2k
Reservation created: alan_9

$ scontrol show res
ReservationName=alan_9 StartTime=2011-12-05T13:00:00
   EndTime=2011-12-05T14:00:00 Duration=60
   Nodes=bgp[000x011,210x311] NodeCnt=4096
   Features=(null) PartitionName=pdebug
   Flags= Licenses=(null) BurstBuffers=(null)
   Users=-alan Accounts=foo
</pre>

<h2>Reservation Use</h2>

<p>The reservation create response includes the reservation's name.
This name is automatically generated by Slurm based upon the first
user or account name and a numeric suffix. In order to use the
reservation, the job submit request must explicitly specify that
reservation name. The job must be contained completely within the
named reservation. The job will be canceled after the reservation
reaches its EndTime. If letting the job continue execution after
the reservation EndTime, a configuration option <i>ResvOverRun</i>
in slurm.conf can be set to control how long the job can continue execution.</p>
<pre>
$ sbatch --reservation=alan_6 -N4 my.script
sbatch: Submitted batch job 65540
</pre>

<p>Note that use of a reservation does not alter a job's priority, but it
does act as an enhancement to the job's priority.
Any job with a reservation is considered for scheduling to resources 
before any other job in the same Slurm partition (queue) not associated
with a reservation.</p>

<h2>Reservation Modification</h2>

<p>Reservations can be modified by user root as desired.
For example their duration could be altered or the users
granted access changed as shown below:</p>
<pre>
$ scontrol update ReservationName=root_3 \
   duration=150 users=admin
Reservation updated.

bash-3.00$ scontrol show ReservationName=root_3
ReservationName=root_3 StartTime=2009-02-06T16:00:00
   EndTime=2009-02-06T18:30:00 Duration=150
   Nodes=ALL NodeCnt=20 Features=(null)
   PartitionName=(null) Flags=MAINT,SPEC_NODES
   Licenses=(null) BurstBuffers=(null)
   Users=admin Accounts=(null)
</pre>

<h2>Reservation Deletion</h2>

<p>Reservations are automatically purged after their end time.
They may also be manually deleted as shown below.
Note that a reservation can not be deleted while there are
jobs running in it.</p>
<pre>
$ scontrol delete ReservationName=alan_6
</pre>

<h2>Overlapping Reservations</h2>

<p>By default, reservations must not overlap. They must either include
different nodes or operate at different times. If specific nodes
are not specified when a reservation is created, Slurm will
automatically select nodes to avoid overlap and insure that
the selected nodes are available when the reservation begins.</p>

<p>There is very limited support for overlapping reservations
with two specific modes of operation available.
For ease of system maintenance, you can create a reservation
with the "maint" flag that overlaps existing reservations.
This permits an administrator to easily create a maintenance
reservation for an entire cluster without needing to remove
or reschedule pre-existing reservations. Users requesting access
to one of these pre-existing reservations will be prevented from
using resources that are also in this maintenance reservation.
For example, users alan and brenda might have a reservation for
some nodes daily from noon until 1PM. If there is a maintenance
reservation for all nodes starting at 12:30PM, the only jobs they
may start in their reservation would have to be completed by 12:30PM,
when the maintenance reservation begins.</p>

<p>The second exception operates in the same manner as a maintenance
reservation except that is it not logged in the accounting system as nodes
reserved for maintenance.
It requires the use of the "overlap" flag when creating the second
reservation.
This might be used to insure availability of resources for a specific
user within a group having a reservation.
Using the previous example of alan and brenda having a 10 node reservation
for 60 minutes, we might want to reserve 4 nodes of that for for brenda
during the first 30 minutes of the time period.
In this case, the creation of one overlapping reservation (for a total of
two reservations) may be simpler than creating three separate reservations,
partly since the use of any reservation requires the job specification
of the reservation name.
<ol>
<li>A six node reservation for both alan and brenda that lasts the full
60 minutes</li>
<li>A four node reservation for brenda for the first 30 minutes</li>
<li>A four node reservation for both alan and brenda that lasts for the
final 30 minutes</li>
</ol></p>

<p>If the "maint" or "overlap" flag is used when creating reservations,
one could create a reservation within a reservation within a third
reservation.
Note a reservation having a "maint" or "overlap" flag will not have
resources removed from it by a subsequent reservation also having a
"maint" or "overlap" flag, so nesting of reservations only works to a
depth of two.</p>

<h2>Reservations Floating Through Time</h2>

<p>Slurm can be used to create an advanced reservation with a start time that
remains a fixed period of time in the future.
These reservation are not intended to run jobs, but to prevent long running
jobs from being initiated on specific nodes.
That node might be placed in a DRAINING state to prevent <b>any</b> new jobs
from being started there.
Alternately, an advanced reservation might be placed on the node to prevent
jobs exceeding some specific time limit from being started.
Attempts by users to make use of a reservation with a floating start time will
be rejected.
When ready to perform the maintenance, place the node in DRAINING state and
delete the previously created advanced reservation.</p>

<p>Create the reservation by using the flag value of <b>TIME_FLOAT</b> and a
start time that is relative to the current time (use the keyword <b>now</b>).
The reservation duration should generally be a value which is large relative
to typical job run times in order to not adversely impact backfill scheduling
decisions.
Alternately the reservation can have a specific end time, in which case the
reservation's start time will increase through time until the reservation's
end time is reached.
When the current time passes the reservation end time then the reservation will
be purged.
In the example below, node tux8 is prevented from starting any jobs exceeding
a 60 minute time limit.
The duration of this reservation is 100 (minutes).</p>
<pre>
$ scontrol create reservation user=operator nodes=tux8 \
  starttime=now+60minutes duration=100 flags=time_float
</pre>

<h2>Reservations that Replace Allocated Resources</h2>

<p>Slurm can create an advanced reservation for which nodes which are allocated
to jobs are automatically replaced with new idle nodes.
The effect of this is to always maintain a constant size pool of resources.
This is accomplished by using a "replace" flag as shown in the example below.
This option is not supported on IBM Bluegene systems or for reservations
of individual cores which span more than one node rather than full nodes 
(e.g. a 1 core reservation on node "tux1" will be moved if node "tux1" goes
down, but a reservation containing 2 cores on node "tux1" and 3 cores on "tux2"
will not be moved node "tux1" goes down).</p>
<pre>
$ scontrol create reservation starttime=now duration=60 \
  users=foo nodecnt=2 flags=replace
Reservation created: foo_82

$ scontrol show res
ReservationName=foo_82 StartTime=2014-11-20T16:21:11
   EndTime=2014-11-20T17:21:11 Duration=01:00:00
   Nodes=tux[0-1] NodeCnt=2 CoreCnt=12 Features=(null)
   PartitionName=debug Flags=REPLACE
   Users=jette Accounts=(null) Licenses=(null) State=ACTIVE

$ sbatch -n4 --reservation=foo_82 tmp
Submitted batch job 97

$ scontrol show res
ReservationName=foo_82 StartTime=2014-11-20T16:21:11
   EndTime=2014-11-20T17:21:11 Duration=01:00:00
   Nodes=tux[1-2] NodeCnt=2 CoreCnt=12 Features=(null)
   PartitionName=debug Flags=REPLACE
   Users=jette Accounts=(null) Licenses=(null) State=ACTIVE

$ sbatch -n4 --reservation=foo_82 tmp
Submitted batch job 98

$ scontrol show res
ReservationName=foo_82 StartTime=2014-11-20T16:21:11
   EndTime=2014-11-20T17:21:11 Duration=01:00:00
   Nodes=tux[2-3] NodeCnt=2 CoreCnt=12 Features=(null)
   PartitionName=debug Flags=REPLACE
   Users=jette Accounts=(null) Licenses=(null) State=ACTIVE

$ squeue
JOBID PARTITION  NAME  USER ST  TIME  NODES NODELIST(REASON)
   97     debug   tmp   foo  R  0:09      1 tux0
   98     debug   tmp   foo  R  0:07      1 tux1
</pre>

<h2>Reservation Purging After Last Job</h2>

<p>A reservation may be automatically purged after the last associated job
completes. This is accomplished by using a "purge_comp" flag.
Once the reservation has been created, it must be populated within 5 minutes
of its start time or it will be purged before any jobs have been run.</p>

<h2>Reservation Accounting</h2>

<p>Jobs executed within a reservation are accounted for using the appropriate
user and bank account. If resources within a reservation are not used, those
resources will be accounted for as being used by all users or bank accounts
associated with the reservation on an equal basis (e.g. if two users are
eligible to use a reservation and neither does, each user will be reported
to have used half of the reserved resources).</p>

<h2>Prolog and Epilog</h2>

<p>Slurm supports both a reservation prolog and epilog.
They may be configured using the <b>ResvProlog</b> and <b>ResvEpilog</b>
configuration parameters in the slurm.conf file.
These scripts can be used to cancel jobs, modify partition configuration,
etc.</p>

<h2>Future Work</h2>

<p>Reservations made within a partition having gang scheduling assumes
the highest level rather than the actual level of time-slicing when
considering the initiation of jobs.
This will prevent the initiation of some jobs which would complete execution
before a reservation given fewer jobs to time-slice with.</p>

<<<<<<< HEAD
<p style="text-align: center;">Last modified 21 January 2016</p>
=======
<p style="text-align: center;">Last modified 28 January 2016</p>
>>>>>>> a801d264

<!--#include virtual="footer.txt"-->
<|MERGE_RESOLUTION|>--- conflicted
+++ resolved
@@ -433,10 +433,6 @@
 This will prevent the initiation of some jobs which would complete execution
 before a reservation given fewer jobs to time-slice with.</p>
 
-<<<<<<< HEAD
-<p style="text-align: center;">Last modified 21 January 2016</p>
-=======
 <p style="text-align: center;">Last modified 28 January 2016</p>
->>>>>>> a801d264
 
 <!--#include virtual="footer.txt"-->
