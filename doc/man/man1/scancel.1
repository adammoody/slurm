--- conflicted
+++ resolved
@@ -1,8 +1,4 @@
-<<<<<<< HEAD
 .TH SCANCEL "1" "January 2011" "scancel 2.3" "Slurm components"
-=======
-.TH SCANCEL "1" "January 2011" "scancel 2.2" "Slurm components"
->>>>>>> 31776ea0
 
 .SH "NAME"
 scancel \- Used to signal jobs or job steps that are under the control of Slurm.
