--- conflicted
+++ resolved
@@ -210,15 +210,10 @@
 .LP
 \fBslurm_job_will_run\fR Determine if the supplied job description could be executed immediately.
 .LP
-<<<<<<< HEAD
 \fBslurm_job_will_run2\fR Determine when and where the supplied job description can be executed.
 .LP
-\fBslurm_read_hostfile\fR Read a SLURM hostfile specified by
-"filename".  "filename" must contain a list of SLURM NodeNames, one
-=======
 \fBslurm_read_hostfile\fR Read a Slurm hostfile specified by
 "filename".  "filename" must contain a list of Slurm NodeNames, one
->>>>>>> 806a03ce
 per line.  Reads up to "n" number of hostnames from the file. Returns
 a string representing a hostlist ranged string of the contents
 of the file.  This is a helper function, it does not contact any Slurm
