--- conflicted
+++ resolved
@@ -6,7 +6,7 @@
  *  Copyright (C) 2006 The Regents of the University of California.
  *  Produced at Lawrence Livermore National Laboratory (cf, DISCLAIMER).
  *  Written by Danny Auble <da@llnl.gov>.
- *  UCRL-CODE-226842.
+ *  UCRL-CODE-217948.
  *  
  *  This file is part of SLURM, a resource management program.
  *  For details, see <http://www.llnl.gov/linux/slurm/>.
@@ -514,7 +514,7 @@
 		/* Build suitable tables with all the data */
 		switch(rec_type) {
 		case JOB_START:
-			if(i < F_JOB_ACCOUNT) {
+			if(i < JOB_START_LENGTH) {
 				printf("Bad data on a Job Start\n");
 				_show_rec(f);
 			} else 
@@ -1089,15 +1089,14 @@
 					job->header.jobnum);
 			}
 			_dump_header(job->header);
-			printf("JOB_START 1 16 %d %d %s %d %d %d %s %s\n", 
+			printf("JOB_START 1 16 %d %d %s %d %d %d %s\n", 
 			       job->header.uid,
 			       job->header.gid,
 			       job->jobname,
 			       job->track_steps,
 			       job->priority,
 			       job->ncpus,
-			       job->nodes,
-			       job->account);
+			       job->nodes);
 		}
 		/* JOB_STEP */
 		itr_step = list_iterator_create(job->steps);
@@ -1149,11 +1148,7 @@
 			       step->sacct.max_rss/1024);
 			/* Data added in Slurm v1.1 */
 			printf("%u %u %.2f %u %u %.2f %d %u %u %.2f "
-<<<<<<< HEAD
-			       "%.2f %u %u %.2f %s %s %s\n",
-=======
 			       "%.2f %u %u %.2f %s %s\n",
->>>>>>> 5e89edcf
 			       step->sacct.max_vsize_id.nodeid,
 			       step->sacct.max_vsize_id.taskid,
 			       step->sacct.ave_vsize/1024,
@@ -1169,8 +1164,7 @@
 			       step->sacct.min_cpu_id.taskid,
 			       step->sacct.ave_cpu,
 			       step->stepname,
-			       step->nodes,
-			       job->account);
+			       step->nodes);
 		}
 		list_iterator_destroy(itr_step);
 		/* JOB_TERMINATED */
@@ -1215,11 +1209,7 @@
 			       job->sacct.max_rss/1024);
 			/* Data added in Slurm v1.1 */
 			printf("%u %u %.2f %u %u %.2f %d %u %u %.2f "
-<<<<<<< HEAD
-			       "%.2f %u %u %.2f %s %s %s %d\n",
-=======
 			       "%.2f %u %u %.2f %s %s\n",
->>>>>>> 5e89edcf
 			       job->sacct.max_vsize_id.nodeid,
 			       job->sacct.max_vsize_id.taskid,
 			       job->sacct.ave_vsize/1024,
@@ -1235,13 +1225,7 @@
 			       job->sacct.min_cpu_id.taskid,
 			       job->sacct.ave_cpu,
 			       "-",
-<<<<<<< HEAD
-			       job->nodes,
-			       job->account,
-			       job->requid);			
-=======
 			       job->nodes);			
->>>>>>> 5e89edcf
 		}
 	}
 	list_iterator_destroy(itr);		
@@ -1579,7 +1563,6 @@
 			    "priority",	 /* F_PRIORITY */
 			    "ncpus",	 /* F_NCPUS */
 			    "nodeList", /* F_NODES */
-				"account",   /* F_JOB_ACCOUNT */
 			    NULL};
 		
 	char	*step[] = {"jobStep",	 /* F_JOBSTEP */
@@ -1626,11 +1609,6 @@
 			   "max_rss_node",	 /* F_MAX_RSS_NODE */
 			   "max_pages_node",	 /* F_MAX_PAGES_NODE */
 			   "min_cputime_node",	 /* F_MIN_CPU_NODE */
-<<<<<<< HEAD
-			   "account",    /* F_STEP_ACCOUNT */
-			   "requid",     /* F_STEP_REQUID */
-=======
->>>>>>> 5e89edcf
 			   NULL};
        
 	char	*suspend[] = {"Suspend/Run time", /* F_TOT_ELAPSED */
@@ -1639,7 +1617,6 @@
 
 	char	*term[] = {"totElapsed", /* F_TOT_ELAPSED */
 			   "status",	 /* F_STATUS */ 
-			   "requid",     /* F_JOB_REQUID */
 			   NULL};	 
 		
 	i = atoi(f[F_RECTYPE]);
