/*****************************************************************************\
 *  acct_policy.c - Enforce accounting policy
 *****************************************************************************
 *  Copyright (C) 2008 Lawrence Livermore National Security.
 *  Produced at Lawrence Livermore National Laboratory (cf, DISCLAIMER).
 *  Written by Morris Jette <jette1@llnl.gov>
 *  CODE-OCEC-09-009. All rights reserved.
 *
 *  This file is part of SLURM, a resource management program.
 *  For details, see <http://slurm.schedmd.com/>.
 *  Please also read the included file: DISCLAIMER.
 *
 *  SLURM is free software; you can redistribute it and/or modify it under
 *  the terms of the GNU General Public License as published by the Free
 *  Software Foundation; either version 2 of the License, or (at your option)
 *  any later version.
 *
 *  In addition, as a special exception, the copyright holders give permission
 *  to link the code of portions of this program with the OpenSSL library under
 *  certain conditions as described in each individual source file, and
 *  distribute linked combinations including the two. You must obey the GNU
 *  General Public License in all respects for all of the code used other than
 *  OpenSSL. If you modify file(s) with this exception, you may extend this
 *  exception to your version of the file(s), but you are not obligated to do
 *  so. If you do not wish to do so, delete this exception statement from your
 *  version.  If you delete this exception statement from all source files in
 *  the program, then also delete it here.
 *
 *  SLURM is distributed in the hope that it will be useful, but WITHOUT ANY
 *  WARRANTY; without even the implied warranty of MERCHANTABILITY or FITNESS
 *  FOR A PARTICULAR PURPOSE.  See the GNU General Public License for more
 *  details.
 *
 *  You should have received a copy of the GNU General Public License along
 *  with SLURM; if not, write to the Free Software Foundation, Inc.,
 *  51 Franklin Street, Fifth Floor, Boston, MA 02110-1301  USA.
\*****************************************************************************/

#ifdef HAVE_CONFIG_H
#  include "config.h"
#endif

#include "slurm/slurm_errno.h"

#include "src/common/assoc_mgr.h"
#include "src/common/slurm_accounting_storage.h"

#include "src/slurmctld/slurmctld.h"
#include "src/slurmctld/acct_policy.h"
#include "src/common/node_select.h"
#include "src/common/slurm_priority.h"

#define _DEBUG 0

enum {
	ACCT_POLICY_ADD_SUBMIT,
	ACCT_POLICY_REM_SUBMIT,
	ACCT_POLICY_JOB_BEGIN,
	ACCT_POLICY_JOB_FINI
};

static void _set_qos_order(struct job_record *job_ptr,
			   slurmdb_qos_rec_t **qos_ptr_1,
			   slurmdb_qos_rec_t **qos_ptr_2)
{
	xassert(job_ptr);
	xassert(qos_ptr_1);
	xassert(qos_ptr_2);

	/* Initialize incoming pointers */
	*qos_ptr_1 = *qos_ptr_2 = NULL;

	if (job_ptr->qos_ptr) {
		if (job_ptr->part_ptr && job_ptr->part_ptr->qos_ptr) {
			/* If the job's QOS has the flag to over ride the
			 * partition then use that otherwise use the
			 * partition's QOS as the king.
			 */
			if (((slurmdb_qos_rec_t *)job_ptr->qos_ptr)->flags
			    & QOS_FLAG_PART_QOS) {
				*qos_ptr_1 = job_ptr->qos_ptr;
				*qos_ptr_2 = job_ptr->part_ptr->qos_ptr;
			} else {
				*qos_ptr_1 = job_ptr->part_ptr->qos_ptr;
				*qos_ptr_2 = job_ptr->qos_ptr;
			}

			/* No reason to look at the same QOS twice, actually
			 * we never want to do that ;). */
			if (*qos_ptr_1 == *qos_ptr_2)
				*qos_ptr_2 = NULL;
		} else
			*qos_ptr_1 = job_ptr->qos_ptr;
	} else if (job_ptr->part_ptr && job_ptr->part_ptr->qos_ptr)
		*qos_ptr_1 = job_ptr->part_ptr->qos_ptr;

	return;
}

static slurmdb_used_limits_t *_get_used_limits_for_user(
	List user_limit_list, uint32_t user_id)
{
	slurmdb_used_limits_t *used_limits = NULL;
	ListIterator itr = NULL;

	if (!user_limit_list)
		return NULL;

	itr = list_iterator_create(user_limit_list);
	while ((used_limits = list_next(itr))) {
		if (used_limits->uid == user_id)
			break;
	}
	list_iterator_destroy(itr);

	return used_limits;
}

static bool _valid_job_assoc(struct job_record *job_ptr)
{
	slurmdb_assoc_rec_t assoc_rec, *assoc_ptr;

	assoc_ptr = (slurmdb_assoc_rec_t *)job_ptr->assoc_ptr;
	if ((assoc_ptr == NULL) ||
	    (assoc_ptr->id  != job_ptr->assoc_id) ||
	    (assoc_ptr->uid != job_ptr->user_id)) {
		error("Invalid assoc_ptr for jobid=%u", job_ptr->job_id);
		memset(&assoc_rec, 0, sizeof(slurmdb_assoc_rec_t));

		assoc_rec.acct      = job_ptr->account;
		if (job_ptr->part_ptr)
			assoc_rec.partition = job_ptr->part_ptr->name;
		assoc_rec.uid       = job_ptr->user_id;

		if (assoc_mgr_fill_in_assoc(acct_db_conn, &assoc_rec,
					    accounting_enforce,
					    (slurmdb_assoc_rec_t **)
					    &job_ptr->assoc_ptr, false)) {
			info("_validate_job_assoc: invalid account or "
			     "partition for uid=%u jobid=%u",
			     job_ptr->user_id, job_ptr->job_id);
			return false;
		}
		job_ptr->assoc_id = assoc_rec.id;
	}
	return true;
}

static void _qos_adjust_limit_usage(int type, struct job_record *job_ptr,
				    slurmdb_qos_rec_t *qos_ptr,
				    uint32_t node_cnt,
				    uint64_t used_cpu_run_secs,
				    uint32_t job_memory)
{
	slurmdb_used_limits_t *used_limits = NULL;

	if (!qos_ptr)
		return;

	if (!qos_ptr->usage->user_limit_list)
		qos_ptr->usage->user_limit_list =
			list_create(slurmdb_destroy_used_limits);
	used_limits = _get_used_limits_for_user(qos_ptr->usage->user_limit_list,
						job_ptr->user_id);

	if (!used_limits) {
		used_limits = xmalloc(sizeof(slurmdb_used_limits_t));
		used_limits->uid = job_ptr->user_id;
		list_append(qos_ptr->usage->user_limit_list,
			    used_limits);
	}

	switch(type) {
	case ACCT_POLICY_ADD_SUBMIT:
		qos_ptr->usage->grp_used_submit_jobs++;
		used_limits->submit_jobs++;
		break;
	case ACCT_POLICY_REM_SUBMIT:
		if (qos_ptr->usage->grp_used_submit_jobs)
			qos_ptr->usage->grp_used_submit_jobs--;
		else
			debug2("acct_policy_remove_job_submit: "
			       "grp_submit_jobs underflow for qos %s",
			       qos_ptr->name);

		if (used_limits->submit_jobs)
			used_limits->submit_jobs--;
		else
			debug2("acct_policy_remove_job_submit: "
			       "used_submit_jobs underflow for "
			       "qos %s user %d",
			       qos_ptr->name, used_limits->uid);
		break;
	case ACCT_POLICY_JOB_BEGIN:
		qos_ptr->usage->grp_used_jobs++;
		qos_ptr->usage->grp_used_cpus += job_ptr->total_cpus;
		qos_ptr->usage->grp_used_mem += job_memory;
		qos_ptr->usage->grp_used_nodes += node_cnt;
		qos_ptr->usage->grp_used_cpu_run_secs +=
			used_cpu_run_secs;
		used_limits->jobs++;
		used_limits->cpus += job_ptr->total_cpus;
		used_limits->nodes += node_cnt;
		break;
	case ACCT_POLICY_JOB_FINI:
		qos_ptr->usage->grp_used_jobs--;
		if ((int32_t)qos_ptr->usage->grp_used_jobs < 0) {
			qos_ptr->usage->grp_used_jobs = 0;
			debug2("acct_policy_job_fini: used_jobs "
			       "underflow for qos %s", qos_ptr->name);
		}

		qos_ptr->usage->grp_used_cpus -= job_ptr->total_cpus;
		if ((int32_t)qos_ptr->usage->grp_used_cpus < 0) {
			qos_ptr->usage->grp_used_cpus = 0;
			debug2("acct_policy_job_fini: grp_used_cpus "
			       "underflow for qos %s", qos_ptr->name);
		}

		qos_ptr->usage->grp_used_mem -= job_memory;
		if ((int32_t)qos_ptr->usage->grp_used_mem < 0) {
			qos_ptr->usage->grp_used_mem = 0;
			debug2("acct_policy_job_fini: grp_used_mem "
			       "underflow for qos %s", qos_ptr->name);
		}

		qos_ptr->usage->grp_used_nodes -= node_cnt;
		if ((int32_t)qos_ptr->usage->grp_used_nodes < 0) {
			qos_ptr->usage->grp_used_nodes = 0;
			debug2("acct_policy_job_fini: grp_used_nodes "
			       "underflow for qos %s", qos_ptr->name);
		}

		used_limits->cpus -= job_ptr->total_cpus;
		if ((int32_t)used_limits->cpus < 0) {
			used_limits->cpus = 0;
			debug2("acct_policy_job_fini: "
			       "used_limits->cpus "
			       "underflow for qos %s user %d",
			       qos_ptr->name, used_limits->uid);
		}

		used_limits->jobs--;
		if ((int32_t)used_limits->jobs < 0) {
			used_limits->jobs = 0;
			debug2("acct_policy_job_fini: used_jobs "
			       "underflow for qos %s user %d",
			       qos_ptr->name, used_limits->uid);
		}

		used_limits->nodes -= node_cnt;
		if ((int32_t)used_limits->nodes < 0) {
			used_limits->nodes = 0;
			debug2("acct_policy_job_fini: "
			       "used_limits->nodes"
			       "underflow for qos %s user %d",
			       qos_ptr->name, used_limits->uid);
		}

		break;
	default:
		error("acct_policy: qos unknown type %d", type);
		break;
	}

}

static void _adjust_limit_usage(int type, struct job_record *job_ptr)
{
	slurmdb_qos_rec_t *qos_ptr_1, *qos_ptr_2;
	slurmdb_assoc_rec_t *assoc_ptr = NULL;
	assoc_mgr_lock_t locks = { WRITE_LOCK, NO_LOCK, WRITE_LOCK, NO_LOCK,
				   NO_LOCK, NO_LOCK, NO_LOCK };
	uint64_t used_cpu_run_secs = 0;
	uint32_t job_memory = 0;
	uint32_t node_cnt;

	if (!(accounting_enforce & ACCOUNTING_ENFORCE_LIMITS)
	    || !_valid_job_assoc(job_ptr))
		return;
#ifdef HAVE_BG
	xassert(job_ptr->select_jobinfo);
	select_g_select_jobinfo_get(job_ptr->select_jobinfo,
				    SELECT_JOBDATA_NODE_CNT, &node_cnt);
	if (node_cnt == NO_VAL) {
		/* This should never happen */
		node_cnt = job_ptr->node_cnt;
		error("node_cnt not available at %s:%d\n", __FILE__, __LINE__);
	}
#else
	node_cnt = job_ptr->node_cnt;
#endif

	if (type == ACCT_POLICY_JOB_FINI)
		priority_g_job_end(job_ptr);
	else if (type == ACCT_POLICY_JOB_BEGIN)
		used_cpu_run_secs = (uint64_t)job_ptr->total_cpus
			* (uint64_t)job_ptr->time_limit * 60;

	if (job_ptr->details && job_ptr->details->pn_min_memory) {
		if (job_ptr->details->pn_min_memory & MEM_PER_CPU) {
			job_memory = (job_ptr->details->pn_min_memory
				      & (~MEM_PER_CPU))
				* job_ptr->total_cpus;
			debug2("_adjust_limit_usage: job %u: MPC: "
			       "job_memory set to %u", job_ptr->job_id,
			       job_memory);
		} else {
			job_memory = (job_ptr->details->pn_min_memory)
				* node_cnt;
			debug2("_adjust_limit_usage: job %u: MPN: "
			       "job_memory set to %u", job_ptr->job_id,
			       job_memory);
		}
	}

	assoc_mgr_lock(&locks);

	_set_qos_order(job_ptr, &qos_ptr_1, &qos_ptr_2);

	_qos_adjust_limit_usage(type, job_ptr, qos_ptr_1,
				node_cnt, used_cpu_run_secs, job_memory);
	_qos_adjust_limit_usage(type, job_ptr, qos_ptr_2,
				node_cnt, used_cpu_run_secs, job_memory);

	assoc_ptr = (slurmdb_assoc_rec_t *)job_ptr->assoc_ptr;
	while (assoc_ptr) {
		switch(type) {
		case ACCT_POLICY_ADD_SUBMIT:
			assoc_ptr->usage->used_submit_jobs++;
			break;
		case ACCT_POLICY_REM_SUBMIT:
			if (assoc_ptr->usage->used_submit_jobs)
				assoc_ptr->usage->used_submit_jobs--;
			else
				debug2("acct_policy_remove_job_submit: "
				       "used_submit_jobs underflow for "
				       "account %s",
				       assoc_ptr->acct);
			break;
		case ACCT_POLICY_JOB_BEGIN:
			assoc_ptr->usage->used_jobs++;
			assoc_ptr->usage->grp_used_cpus += job_ptr->total_cpus;
			assoc_ptr->usage->grp_used_mem += job_memory;
			assoc_ptr->usage->grp_used_nodes += node_cnt;
			assoc_ptr->usage->grp_used_cpu_run_secs +=
				used_cpu_run_secs;
			debug4("acct_policy_job_begin: after adding job %i, "
			       "assoc %s grp_used_cpu_run_secs is %"PRIu64"",
			       job_ptr->job_id, assoc_ptr->acct,
			       assoc_ptr->usage->grp_used_cpu_run_secs);
			break;
		case ACCT_POLICY_JOB_FINI:
			if (assoc_ptr->usage->used_jobs)
				assoc_ptr->usage->used_jobs--;
			else
				debug2("acct_policy_job_fini: used_jobs "
				       "underflow for account %s",
				       assoc_ptr->acct);

			assoc_ptr->usage->grp_used_cpus -= job_ptr->total_cpus;
			if ((int32_t)assoc_ptr->usage->grp_used_cpus < 0) {
				assoc_ptr->usage->grp_used_cpus = 0;
				debug2("acct_policy_job_fini: grp_used_cpus "
				       "underflow for account %s",
				       assoc_ptr->acct);
			}

			assoc_ptr->usage->grp_used_mem -= job_memory;
			if ((int32_t)assoc_ptr->usage->grp_used_mem < 0) {
				assoc_ptr->usage->grp_used_mem = 0;
				debug2("acct_policy_job_fini: grp_used_mem "
				       "underflow for account %s",
				       assoc_ptr->acct);
			}

			assoc_ptr->usage->grp_used_nodes -= node_cnt;
			if ((int32_t)assoc_ptr->usage->grp_used_nodes < 0) {
				assoc_ptr->usage->grp_used_nodes = 0;
				debug2("acct_policy_job_fini: grp_used_nodes "
				       "underflow for account %s",
				       assoc_ptr->acct);
			}

			break;
		default:
			error("acct_policy: association unknown type %d", type);
			break;
		}
		/* now handle all the group limits of the parents */
		assoc_ptr = assoc_ptr->usage->parent_assoc_ptr;
	}
	assoc_mgr_unlock(&locks);
}

static void _set_time_limit(uint32_t *time_limit, uint32_t part_max_time,
			    uint32_t limit_max_time, uint16_t *limit_set_time)
{
	if ((*time_limit) == NO_VAL) {
		if (part_max_time == INFINITE)
			(*time_limit) = limit_max_time;
		else
			(*time_limit) = MIN(limit_max_time, part_max_time);

		(*limit_set_time) = 1;
	} else if ((*limit_set_time) && ((*time_limit) > limit_max_time))
		(*time_limit) = limit_max_time;
}

static void _qos_alter_job(struct job_record *job_ptr,
			   slurmdb_qos_rec_t *qos_ptr,
			   uint64_t used_cpu_run_secs,
			   uint64_t new_used_cpu_run_secs)
{
	if (!qos_ptr || !job_ptr)
		return;

	qos_ptr->usage->grp_used_cpu_run_secs -=
		used_cpu_run_secs;
	qos_ptr->usage->grp_used_cpu_run_secs +=
		new_used_cpu_run_secs;
	debug2("altering %u QOS %s got %"PRIu64" "
	       "just removed %"PRIu64" and added %"PRIu64"",
	       job_ptr->job_id,
	       qos_ptr->name,
	       qos_ptr->usage->grp_used_cpu_run_secs,
	       used_cpu_run_secs,
	       new_used_cpu_run_secs);
}

/*
 * _validate_tres_limits_for_assoc - validate the tres requested against limits
 * of an association as well as qos skipping any limit an admin set
 *
 * OUT - tres_pos - if false is returned position in array of failed limit
 * IN - job_tres_array - count of various tres in use
 * IN - assoc_tres_array - limits on the association
 * IN - qos_tres_array - limits on the qos
 * IN - acct_policy_limit_set_array - limits that have been overridden
 *                                    by an admin
 * IN strick_checking - If a limit needs to be enforced now or not.
 * IN update_call - If this is an update or a create call
 *
 * RET - True if no limit is violated, false otherwise with tres_pos
 * being set to the position of the failed limit.
 */
static bool _validate_tres_limits_for_assoc(
	int *tres_pos,
	uint64_t *job_tres_array,
	uint64_t *assoc_tres_array,
	uint64_t *qos_tres_array,
	uint16_t *admin_set_limit_tres_array,
	bool strict_checking,
	bool update_call)
{
	if (!strict_checking)
		return true;

	for ((*tres_pos) = 0; (*tres_pos) < g_tres_count;
	     (*tres_pos)++) {
		if ((admin_set_limit_tres_array[*tres_pos] !=
		     ADMIN_SET_LIMIT) &&
		    (qos_tres_array[*tres_pos] == (uint64_t)INFINITE) &&
		    (assoc_tres_array[*tres_pos] != (uint64_t)INFINITE) &&
		    (job_tres_array[*tres_pos] || !update_call) &&
		    (job_tres_array[*tres_pos] > assoc_tres_array[*tres_pos]))
			return false;
		/* should be the same as below */

		/* if ((admin_set_limit_tres_array[*tres_pos] == */
		/*      (uint64_t)ADMIN_SET_LIMIT) */
		/*     || (qos_tres_array[*tres_pos] != (uint64_t)INFINITE) */
		/*     || (assoc_tres_array[*tres_pos] == (uint64_t)INFINITE) */
		/*     || (update_call && */
		/* 	(job_tres_array[*tres_pos] == (uint64_t)NO_VAL))) { */
		/* 	/\* no need to check/set *\/ */
		/* } else if ((job_tres_array[*tres_pos] != (uint64_t)NO_VAL) */
		/* 	   && (job_tres_array[*tres_pos] > */
		/* 	       assoc_tres_array[*tres_pos])) { */
		/* 	return false; */
		/* } */
	}

	return true;
}

static int _qos_policy_validate(job_desc_msg_t *job_desc,
				struct part_record *part_ptr,
				slurmdb_qos_rec_t *qos_ptr,
				slurmdb_qos_rec_t *qos_out_ptr,
				uint32_t *reason,
				acct_policy_limit_set_t *acct_policy_limit_set,
				bool update_call,
				char *user_name,
				uint32_t job_memory,
				int job_cnt,
				bool strict_checking)
{
	uint32_t qos_max_cpus_limit = INFINITE;
	uint32_t qos_max_nodes_limit = INFINITE;
	uint32_t qos_out_max_cpus_limit = INFINITE;
	uint32_t qos_out_max_nodes_limit = INFINITE;
	int rc = true;

	if (!qos_ptr || !qos_out_ptr)
		return rc;

	/* for validation we don't need to look at
	 * qos_ptr->grp_cpu_mins.
	 */
	qos_max_cpus_limit =
		MIN(qos_ptr->grp_cpus, qos_ptr->max_cpus_pu);
	qos_out_max_cpus_limit =
		MIN(qos_out_ptr->grp_cpus, qos_out_ptr->max_cpus_pu);

	if ((acct_policy_limit_set->max_tres[TRES_ARRAY_CPU] == ADMIN_SET_LIMIT)
	    || (qos_out_max_cpus_limit != INFINITE)
	    || (qos_max_cpus_limit == INFINITE)
	    || (update_call &&
		(job_desc->tres_req_cnt[TRES_ARRAY_CPU] == (uint64_t)NO_VAL))) {
		/* no need to check/set */

	} else if (strict_checking &&
		   (job_desc->tres_req_cnt[TRES_ARRAY_CPU]
		    != (uint64_t)NO_VAL)) {

		if (qos_out_ptr->max_cpus_pu == INFINITE)
			qos_out_ptr->max_cpus_pu = qos_ptr->max_cpus_pu;
		if (qos_out_ptr->grp_cpus == INFINITE)
			qos_out_ptr->grp_cpus = qos_ptr->grp_cpus;

		if (job_desc->tres_req_cnt[TRES_ARRAY_CPU] >
		    qos_ptr->max_cpus_pu) {
			if (reason)
				*reason = WAIT_QOS_MAX_CPU_PER_USER;

			debug2("job submit for user %s(%u): "
			       "min cpu request %"PRIu64" exceeds "
			       "per-user max cpu limit %u for qos '%s'",
			       user_name,
			       job_desc->user_id,
			       job_desc->tres_req_cnt[TRES_ARRAY_CPU],
			       qos_ptr->max_cpus_pu,
			       qos_ptr->name);
			rc = false;
			goto end_it;
		} else if (job_desc->tres_req_cnt[TRES_ARRAY_CPU] >
			   qos_ptr->grp_cpus) {
			if (reason)
				*reason = WAIT_QOS_GRP_CPU;

			debug2("job submit for user %s(%u): "
			       "min cpu request %"PRIu64" exceeds "
			       "group max cpu limit %u for qos '%s'",
			       user_name,
			       job_desc->user_id,
			       job_desc->tres_req_cnt[TRES_ARRAY_CPU],
			       qos_ptr->grp_cpus,
			       qos_ptr->name);
			rc = false;
			goto end_it;
		}
	}

	/* for validation we don't need to look at
	 * qos_ptr->grp_jobs.
	 */
	if (!acct_policy_limit_set->max_tres[TRES_ARRAY_MEM] && strict_checking
	    && (qos_out_ptr->grp_mem == INFINITE)
	    && (qos_ptr->grp_mem != INFINITE)) {

		qos_out_ptr->grp_mem = qos_ptr->grp_mem;

		if (job_memory > qos_ptr->grp_mem) {
			if (reason)
				*reason = WAIT_QOS_GRP_MEMORY;
			debug2("job submit for user %s(%u): "
			       "min memory request %u exceeds "
			       "group max memory limit %u for qos '%s'",
			       user_name,
			       job_desc->user_id,
			       job_memory,
			       qos_ptr->grp_mem,
			       qos_ptr->name);
			rc = false;
			goto end_it;
		}
	}

	qos_max_nodes_limit =
		MIN(qos_ptr->grp_nodes, qos_ptr->max_nodes_pu);
	qos_out_max_nodes_limit =
		MIN(qos_out_ptr->grp_nodes, qos_out_ptr->max_nodes_pu);

	if ((acct_policy_limit_set->max_nodes == ADMIN_SET_LIMIT)
	    || (qos_out_max_nodes_limit != INFINITE)
	    || (qos_max_nodes_limit == INFINITE)
	    || (update_call && (job_desc->max_nodes == NO_VAL))) {
		/* no need to check/set */
	} else if (strict_checking && (job_desc->min_nodes != NO_VAL)) {

		if (qos_out_ptr->max_nodes_pu == INFINITE)
			qos_out_ptr->max_nodes_pu = qos_ptr->max_nodes_pu;
		if (qos_out_ptr->grp_nodes == INFINITE)
			qos_out_ptr->grp_nodes = qos_ptr->grp_nodes;

		if (job_desc->min_nodes > qos_ptr->max_nodes_pu) {
			/* MaxNodesPerUser */
			if (reason)
				*reason = WAIT_QOS_MAX_NODE_PER_USER;
			debug2("job submit for user %s(%u): "
			       "min node request %u exceeds "
			       "per-user max node limit %u for qos '%s'",
			       user_name,
			       job_desc->user_id,
			       job_desc->min_nodes,
			       qos_ptr->max_nodes_pu,
			       qos_ptr->name);
			rc = false;
			goto end_it;
		} else if (job_desc->min_nodes > qos_ptr->grp_nodes) {
			if (reason)
				*reason = WAIT_QOS_GRP_NODES;
			debug2("job submit for user %s(%u): "
			       "min node request %u exceeds "
			       "group max node limit %u for qos '%s'",
			       user_name,
			       job_desc->user_id,
			       job_desc->min_nodes,
			       qos_ptr->grp_nodes,
			       qos_ptr->name);
			rc = false;
			goto end_it;
		}
	}

	if ((qos_out_ptr->grp_submit_jobs == INFINITE) &&
	    (qos_ptr->grp_submit_jobs != INFINITE)) {

		qos_out_ptr->grp_submit_jobs = qos_ptr->grp_submit_jobs;

		if ((qos_ptr->usage->grp_used_submit_jobs + job_cnt)
		    > qos_ptr->grp_submit_jobs) {
			if (reason)
				*reason = WAIT_QOS_GRP_SUB_JOB;
			debug2("job submit for user %s(%u): "
			       "group max submit job limit exceeded %u "
			       "for qos '%s'",
			       user_name,
			       job_desc->user_id,
			       qos_ptr->grp_submit_jobs,
			       qos_ptr->name);
			rc = false;
			goto end_it;
		}
	}

	/* If DenyOnLimit is set we do need to check
	 * qos_ptr->max_cpu_mins_pj as well as
	 * qos_ptr->max_wall_pj and qos_ptr->grp_wall (at
	 * least make sure it isn't above the grp limit)
	 * otherwise you end up in PENDING on a QOSLimit.
	 */
	if (strict_checking &&
	    (acct_policy_limit_set->time != ADMIN_SET_LIMIT)) {
		if ((job_desc->min_cpus != NO_VAL) &&
		    (qos_out_ptr->max_cpu_mins_pj == (uint64_t)INFINITE) &&
		    (qos_ptr->max_cpu_mins_pj != (uint64_t)INFINITE)) {
			uint32_t qos_time_limit =
				(uint32_t)(qos_ptr->max_cpu_mins_pj /
					   (uint64_t)job_desc->min_cpus);

			_set_time_limit(&job_desc->time_limit,
					part_ptr->max_time, qos_time_limit,
					&acct_policy_limit_set->time);

			qos_out_ptr->max_cpu_mins_pj = qos_ptr->max_cpu_mins_pj;

			if (job_desc->time_limit > qos_time_limit) {
				if (reason)
					*reason = WAIT_QOS_MAX_CPU_MINS_PER_JOB;
				debug2("job submit for user %s(%u): "
				       "cpu time limit %"PRIu64" "
				       "exceeds qos max per-job "
				       "%"PRIu64"",
				       user_name, job_desc->user_id,
				       (uint64_t)(job_desc->time_limit *
						  job_desc->min_cpus),
				       qos_ptr->max_cpu_mins_pj);
				rc = false;
				goto end_it;
			}
		}

		if ((qos_out_ptr->max_wall_pj == INFINITE) &&
		    (qos_ptr->max_wall_pj != INFINITE)) {
			_set_time_limit(&job_desc->time_limit,
					part_ptr->max_time,
					qos_ptr->max_wall_pj,
					&acct_policy_limit_set->time);

<<<<<<< HEAD
	/* we do need to check qos_ptr->max_cpu_mins_pj.
	 * if you can end up in PENDING QOSJobLimit, you need
	 * to validate it if DenyOnLimit is set
	 */
	if (((job_desc->tres_req_cnt[TRES_ARRAY_CPU]  != NO_VAL) ||
	     (job_desc->min_nodes != NO_VAL)) &&
	    (qos_out_ptr->max_cpu_mins_pj == INFINITE) &&
	    (qos_ptr->max_cpu_mins_pj != INFINITE)) {
		uint32_t cpu_cnt = job_desc->min_nodes;
=======
			qos_out_ptr->max_wall_pj = qos_ptr->max_wall_pj;
>>>>>>> dee48961

			if (job_desc->time_limit > qos_ptr->max_wall_pj) {
				if (reason)
					*reason = WAIT_QOS_MAX_WALL_PER_JOB;
				debug2("job submit for user %s(%u): "
				       "time limit %u exceeds qos max %u",
				       user_name,
				       job_desc->user_id,
				       job_desc->time_limit,
				       qos_ptr->max_wall_pj);
				rc = false;
				goto end_it;
			}
		}

<<<<<<< HEAD
		if ((job_desc->min_nodes == NO_VAL) ||
		    (job_desc->tres_req_cnt[TRES_ARRAY_CPU] > job_desc->min_nodes))
			cpu_cnt = job_desc->tres_req_cnt[TRES_ARRAY_CPU];
		qos_time_limit = qos_ptr->max_cpu_mins_pj / cpu_cnt;
=======
		if ((qos_out_ptr->grp_wall == INFINITE) &&
		    (qos_ptr->grp_wall != INFINITE)) {
			_set_time_limit(&job_desc->time_limit,
					part_ptr->max_time,
					qos_ptr->grp_wall,
					&acct_policy_limit_set->time);

			qos_out_ptr->grp_wall = qos_ptr->grp_wall;

			if (job_desc->time_limit > qos_ptr->grp_wall) {
				if (reason)
					*reason = WAIT_ASSOC_GRP_WALL;
				debug2("job submit for user %s(%u): "
				       "time limit %u exceeds qos grp max %u",
				       user_name,
				       job_desc->user_id,
				       job_desc->time_limit,
				       qos_ptr->grp_wall);
				rc = false;
				goto end_it;
			}
		}
>>>>>>> dee48961
	}

	if ((acct_policy_limit_set->max_tres[TRES_ARRAY_CPU] == ADMIN_SET_LIMIT)
	    || (qos_out_ptr->max_cpus_pj |= INFINITE)
	    || (qos_ptr->max_cpus_pj == INFINITE)
	    || (update_call &&
		(job_desc->tres_req_cnt[TRES_ARRAY_CPU] == (uint64_t)NO_VAL))) {
		/* no need to check/set */
	} else if (strict_checking &&
		   (job_desc->tres_req_cnt[TRES_ARRAY_CPU] != (uint64_t)NO_VAL)) {

		qos_out_ptr->max_cpus_pj = qos_ptr->max_cpus_pj;

		if (job_desc->tres_req_cnt[TRES_ARRAY_CPU] > qos_ptr->max_cpus_pj) {
			if (reason)
				*reason = WAIT_QOS_MAX_CPUS_PER_JOB;
			debug2("job submit for user %s(%u): "
			       "min cpu limit %"PRIu64" exceeds "
			       "qos max %u",
			       user_name,
			       job_desc->user_id,
			       job_desc->tres_req_cnt[TRES_ARRAY_CPU],
			       qos_ptr->max_cpus_pj);
			rc = false;
			goto end_it;
		}
	}

	/* for validation we don't need to look at
	 * qos_ptr->max_jobs.
	 */

	if ((acct_policy_limit_set->max_nodes == ADMIN_SET_LIMIT)
	    || (qos_out_ptr->max_nodes_pj != INFINITE)
	    || (qos_ptr->max_nodes_pj == INFINITE)
	    || (update_call && (job_desc->max_nodes == NO_VAL))) {
		/* no need to check/set */
	} else if (strict_checking && (job_desc->min_nodes != NO_VAL)) {

		qos_out_ptr->max_nodes_pj = qos_ptr->max_nodes_pj;

		if (job_desc->min_nodes > qos_ptr->max_nodes_pj) {
			if (reason)
				*reason = WAIT_QOS_MAX_NODE_PER_JOB;
			debug2("job submit for user %s(%u): "
			       "min node limit %u exceeds "
			       "qos max %u",
			       user_name,
			       job_desc->user_id,
			       job_desc->min_nodes,
			       qos_ptr->max_nodes_pj);
			rc = false;
			goto end_it;
		}
	}

	if ((qos_out_ptr->max_submit_jobs_pu == INFINITE) &&
	    (qos_ptr->max_submit_jobs_pu != INFINITE)) {
		slurmdb_used_limits_t *used_limits = _get_used_limits_for_user(
			qos_ptr->usage->user_limit_list, job_desc->user_id);

		qos_out_ptr->max_submit_jobs_pu = qos_ptr->max_submit_jobs_pu;

		if ((!used_limits &&
		     qos_ptr->max_submit_jobs_pu == 0) ||
		    (used_limits &&
		     ((used_limits->submit_jobs + job_cnt) >
		      qos_ptr->max_submit_jobs_pu))) {
			if (reason)
				*reason = WAIT_QOS_MAX_SUB_JOB;
			debug2("job submit for user %s(%u): "
			       "qos max submit job limit exceeded %u",
			       user_name,
			       job_desc->user_id,
			       qos_ptr->max_submit_jobs_pu);
			rc = false;
			goto end_it;
		}
	}

	if (strict_checking && (qos_out_ptr->min_cpus_pj == INFINITE)
	    && (qos_ptr->min_cpus_pj != INFINITE)) {

		qos_out_ptr->min_cpus_pj = qos_ptr->min_cpus_pj;

		if (job_desc->tres_req_cnt[TRES_ARRAY_CPU] <
		    qos_ptr->min_cpus_pj) {
			if (reason)
				*reason = WAIT_QOS_MIN_CPUS;
			debug2("job submit for user %s(%u): "
			       "min cpus %"PRIu64" below "
			       "qos min %u",
			       user_name,
			       job_desc->user_id,
			       job_desc->tres_req_cnt[TRES_ARRAY_CPU],
			       qos_ptr->min_cpus_pj);
			rc = false;
			goto end_it;
		}
	}

end_it:
	return rc;
}

static int _qos_job_runnable_pre_select(struct job_record *job_ptr,
					 slurmdb_qos_rec_t *qos_ptr,
					 slurmdb_qos_rec_t *qos_out_ptr)
{
	uint32_t wall_mins;
	uint32_t time_limit;
	int rc = true;
	slurmdb_used_limits_t *used_limits = NULL;
	bool free_used_limits = false;

	if (!qos_ptr || !qos_out_ptr)
		return rc;

	wall_mins = qos_ptr->usage->grp_used_wall / 60;

	/*
	 * Try to get the used limits for the user or initialise a local
	 * nullified one if not available.
	 */
	used_limits = _get_used_limits_for_user(
		qos_ptr->usage->user_limit_list,
		job_ptr->user_id);

	if (!used_limits) {
		used_limits = xmalloc(sizeof(slurmdb_used_limits_t));
		used_limits->uid = job_ptr->user_id;
		free_used_limits = true;
	}

	/* we don't need to check grp_cpu_mins here */

	/* we don't need to check grp_cpus here */

	/* we don't need to check grp_mem here */
	if ((qos_out_ptr->grp_jobs == INFINITE) &&
	    (qos_ptr->grp_jobs != INFINITE)) {

		qos_out_ptr->grp_jobs = qos_ptr->grp_jobs;

		if (qos_ptr->usage->grp_used_jobs >= qos_ptr->grp_jobs) {
			xfree(job_ptr->state_desc);
			job_ptr->state_reason = WAIT_QOS_GRP_JOB;
			debug("job %u being held, "
			       "the job is at or exceeds "
			       "group max jobs limit %u with %u for qos %s",
			       job_ptr->job_id,
			       qos_ptr->grp_jobs,
			       qos_ptr->usage->grp_used_jobs, qos_ptr->name);

			rc = false;
			goto end_it;
		}
	}

	/* we don't need to check grp_cpu_run_mins here */

	/* we don't need to check grp_nodes here */

	/* we don't need to check submit_jobs here */

	if ((qos_out_ptr->grp_wall == INFINITE)
	    && (qos_ptr->grp_wall != INFINITE)) {

		qos_out_ptr->grp_wall = qos_ptr->grp_wall;

		if (wall_mins >= qos_ptr->grp_wall) {
			xfree(job_ptr->state_desc);
			job_ptr->state_reason = WAIT_QOS_GRP_WALL;
			debug2("job %u being held, "
			       "the job is at or exceeds "
			       "group wall limit %u "
			       "with %u for qos %s",
			       job_ptr->job_id,
			       qos_ptr->grp_wall,
			       wall_mins, qos_ptr->name);
			rc = false;
			goto end_it;
		}
	}

	/* we don't need to check max_cpu_mins_pj here */

	/* we don't need to check max_cpus_pj here */

	/* we don't need to check min_cpus_pj here */

	/* we don't need to check max_cpus_pu here */

	if ((qos_out_ptr->max_jobs_pu == INFINITE)
	    && (qos_ptr->max_jobs_pu != INFINITE)) {

		qos_out_ptr->max_jobs_pu = qos_ptr->max_jobs_pu;

		if (used_limits->jobs >= qos_ptr->max_jobs_pu) {
			xfree(job_ptr->state_desc);
			job_ptr->state_reason =
				WAIT_QOS_MAX_JOB_PER_USER;
			debug2("job %u being held, "
			       "the job is at or exceeds "
			       "max jobs per-user limit "
			       "%u with %u for QOS %s",
			       job_ptr->job_id,
			       qos_ptr->max_jobs_pu,
			       used_limits->jobs, qos_ptr->name);
			rc = false;
			goto end_it;
		}
	}

	/* we don't need to check max_nodes_pj here */

	/* we don't need to check max_nodes_pu here */

	/* we don't need to check submit_jobs_pu here */

	/* if the qos limits have changed since job
	 * submission and job can not run, then kill it */
	if ((job_ptr->limit_set.time != ADMIN_SET_LIMIT)
	    && (qos_out_ptr->max_wall_pj == INFINITE)
	    && (qos_ptr->max_wall_pj != INFINITE)) {

		qos_out_ptr->max_wall_pj = qos_ptr->max_wall_pj;

		time_limit = qos_ptr->max_wall_pj;
		if ((job_ptr->time_limit != NO_VAL) &&
		    (job_ptr->time_limit > time_limit)) {
			xfree(job_ptr->state_desc);
			job_ptr->state_reason =
				WAIT_QOS_MAX_WALL_PER_JOB;
			debug2("job %u being held, "
			       "time limit %u exceeds qos "
			       "max wall pj %u",
			       job_ptr->job_id,
			       job_ptr->time_limit,
			       time_limit);
			rc = false;
			goto end_it;
		}
	}
end_it:

	if (free_used_limits)
		xfree(used_limits);

	return rc;
}

static int _qos_job_runnable_post_select(struct job_record *job_ptr,
					 slurmdb_qos_rec_t *qos_ptr,
					 slurmdb_qos_rec_t *qos_out_ptr,
					 uint32_t node_cnt, uint32_t cpu_cnt,
					 uint32_t job_memory,
					 uint64_t job_cpu_time_limit,
					 bool admin_set_memory_limit)
{
	uint64_t usage_mins;
	uint64_t cpu_time_limit;
	uint64_t cpu_run_mins;
	slurmdb_used_limits_t *used_limits = NULL;
	bool free_used_limits = false;
	bool safe_limits = false;
	int rc = true;

	if (!qos_ptr || !qos_out_ptr)
		return rc;

	/* check to see if we should be using safe limits, if so we
	 * will only start a job if there are sufficient remaining
	 * cpu-minutes for it to run to completion */
	if (accounting_enforce & ACCOUNTING_ENFORCE_SAFE)
		safe_limits = true;

	usage_mins = (uint64_t)(qos_ptr->usage->usage_raw / 60.0);
	cpu_run_mins = qos_ptr->usage->grp_used_cpu_run_secs / 60;

	/*
	 * Try to get the used limits for the user or initialise a local
	 * nullified one if not available.
	 */
	used_limits = _get_used_limits_for_user(
		qos_ptr->usage->user_limit_list,
		job_ptr->user_id);
	if (!used_limits) {
		used_limits = xmalloc(sizeof(slurmdb_used_limits_t));
		used_limits->uid = job_ptr->user_id;
		free_used_limits = true;
	}

	/* If the QOS has a GrpCPUMins limit set we may hold the job */
	if ((qos_out_ptr->grp_cpu_mins == (uint64_t)INFINITE)
	    && (qos_ptr->grp_cpu_mins != (uint64_t)INFINITE)) {

		qos_out_ptr->grp_cpu_mins = qos_ptr->grp_cpu_mins;

		if (usage_mins >= qos_ptr->grp_cpu_mins) {
			xfree(job_ptr->state_desc);
			job_ptr->state_reason = WAIT_QOS_GRP_CPU_MIN;
			debug2("Job %u being held, "
			       "the job is at or exceeds QOS %s's "
			       "group max cpu minutes of %"PRIu64" "
			       "with %"PRIu64"",
			       job_ptr->job_id,
			       qos_ptr->name,
			       qos_ptr->grp_cpu_mins,
			       usage_mins);
			rc = false;
			goto end_it;
		} else if (safe_limits
			   && ((job_cpu_time_limit + cpu_run_mins) >
			       (qos_ptr->grp_cpu_mins - usage_mins))) {
			/*
			 * If we're using safe limits start
			 * the job only if there are
			 * sufficient cpu-mins left such that
			 * it will run to completion without
			 * being killed
			 */
			xfree(job_ptr->state_desc);
			job_ptr->state_reason = WAIT_QOS_GRP_CPU_MIN;
			debug2("Job %u being held, "
			       "the job is at or exceeds QOS %s's "
			       "group max cpu minutes of %"PRIu64" "
			       "of which %"PRIu64" are still available "
			       "but request is for %"PRIu64" "
			       "(%"PRIu64" already used) cpu "
			       "minutes (%u cpus)",
			       job_ptr->job_id,
			       qos_ptr->name,
			       qos_ptr->grp_cpu_mins,
			       qos_ptr->grp_cpu_mins - usage_mins,
			       job_cpu_time_limit + cpu_run_mins,
			       cpu_run_mins,
			       cpu_cnt);

			rc = false;
			goto end_it;
		}
	}

	/* If the JOB's cpu limit wasn't administratively set and the
	 * QOS has a GrpCPU limit, cancel the job if its minimum
	 * cpu requirement has exceeded the limit for all CPUs
	 * usable by the QOS
	 */
	if ((job_ptr->limit_set.min_tres[TRES_ARRAY_CPU] != ADMIN_SET_LIMIT)
	    && (qos_out_ptr->grp_cpus == INFINITE)
	    && (qos_ptr->grp_cpus != INFINITE)) {

		qos_out_ptr->grp_cpus = qos_ptr->grp_cpus;

		if (cpu_cnt > qos_ptr->grp_cpus) {
			xfree(job_ptr->state_desc);
			job_ptr->state_reason = WAIT_QOS_GRP_CPU;
			debug2("job %u is being held, "
			       "min cpu request %u exceeds "
			       "group max cpu limit %u for "
			       "qos '%s'",
			       job_ptr->job_id,
			       cpu_cnt,
			       qos_ptr->grp_cpus,
			       qos_ptr->name);
			rc = false;
			goto end_it;
		}

		if ((qos_ptr->usage->grp_used_cpus +
		     cpu_cnt) > qos_ptr->grp_cpus) {
			xfree(job_ptr->state_desc);
			job_ptr->state_reason =	WAIT_QOS_GRP_CPU;
			debug2("job %u being held, "
			       "the job is at or exceeds "
			       "group max cpu limit %u "
			       "with already used %u + requested %u "
			       "for qos %s",
			       job_ptr->job_id,
			       qos_ptr->grp_cpus,
			       qos_ptr->usage->grp_used_cpus,
			       cpu_cnt,
			       qos_ptr->name);
			rc = false;
			goto end_it;
		}
	}

	if (!admin_set_memory_limit
	    && (qos_out_ptr->grp_mem == INFINITE)
	    && (qos_ptr->grp_mem != INFINITE)) {

		qos_out_ptr->grp_mem = qos_ptr->grp_mem;

		if (job_memory > qos_ptr->grp_mem) {
			xfree(job_ptr->state_desc);
			job_ptr->state_reason = WAIT_QOS_GRP_MEMORY;
			info("job %u is being held, "
			     "memory request %u exceeds "
			     "group max memory limit %u for "
			     "qos '%s'",
			     job_ptr->job_id,
			     job_memory,
			     qos_ptr->grp_mem,
			     qos_ptr->name);
			rc = false;
			goto end_it;
		}

		if ((qos_ptr->usage->grp_used_mem +
		     job_memory) > qos_ptr->grp_mem) {
			xfree(job_ptr->state_desc);
			job_ptr->state_reason =	WAIT_QOS_GRP_MEMORY;
			debug2("job %u being held, "
			       "the job is at or exceeds "
			       "group memory limit %u "
			       "with already used %u + requested %u "
			       "for qos %s",
			       job_ptr->job_id,
			       qos_ptr->grp_mem,
			       qos_ptr->usage->grp_used_mem,
			       job_memory,
			       qos_ptr->name);
			rc = false;
			goto end_it;
		}
	}

	/* we don't need to check grp_jobs here */

	if ((qos_out_ptr->grp_cpu_run_mins == INFINITE)
	    && (qos_ptr->grp_cpu_run_mins != INFINITE)) {

		qos_out_ptr->grp_cpu_run_mins = qos_ptr->grp_cpu_run_mins;

		if (cpu_run_mins + job_cpu_time_limit >
		    qos_ptr->grp_cpu_run_mins) {
			xfree(job_ptr->state_desc);
			job_ptr->state_reason =
				WAIT_QOS_GRP_CPU_RUN_MIN;
			debug2("job %u being held, "
			       "qos %s is at or exceeds "
			       "group max running cpu minutes "
			       "limit %"PRIu64" with already "
			       "used %"PRIu64" + requested %"PRIu64" "
			       "for qos '%s'",
			       job_ptr->job_id, qos_ptr->name,
			       qos_ptr->grp_cpu_run_mins,
			       cpu_run_mins,
			       job_cpu_time_limit,
			       qos_ptr->name);
			rc = false;
			goto end_it;
		}
	}

	if ((job_ptr->limit_set.min_nodes != ADMIN_SET_LIMIT)
	    && (qos_out_ptr->grp_nodes == INFINITE)
	    && (qos_ptr->grp_nodes != INFINITE)) {

		qos_out_ptr->grp_nodes = qos_ptr->grp_nodes;

		if (node_cnt > qos_ptr->grp_nodes) {
			xfree(job_ptr->state_desc);
			job_ptr->state_reason = WAIT_QOS_GRP_NODES;
			debug2("job %u is being held, "
			       "min node request %u exceeds "
			       "group max node limit %u for "
			       "qos '%s'",
			       job_ptr->job_id,
			       node_cnt,
			       qos_ptr->grp_nodes,
			       qos_ptr->name);
			rc = false;
			goto end_it;
		}

		if ((qos_ptr->usage->grp_used_nodes +
		     node_cnt) >
		    qos_ptr->grp_nodes) {
			xfree(job_ptr->state_desc);
			job_ptr->state_reason =	WAIT_QOS_GRP_NODES;
			debug2("job %u being held, "
			       "the job is at or exceeds "
			       "group max node limit %u "
			       "with already used %u + requested %u "
			       "for qos %s",
			       job_ptr->job_id,
			       qos_ptr->grp_nodes,
			       qos_ptr->usage->grp_used_nodes,
			       node_cnt,
			       qos_ptr->name);
			rc = false;
			goto end_it;
		}
	}

	/* we don't need to check submit_jobs here */

	/* we don't need to check grp_wall here */

	if ((qos_out_ptr->max_cpu_mins_pj == INFINITE)
	    && (qos_ptr->max_cpu_mins_pj != INFINITE)) {

		qos_out_ptr->max_cpu_mins_pj = qos_ptr->max_cpu_mins_pj;

		cpu_time_limit = qos_ptr->max_cpu_mins_pj;
		if ((job_ptr->time_limit != NO_VAL) &&
		    (job_cpu_time_limit > cpu_time_limit)) {
			xfree(job_ptr->state_desc);
			job_ptr->state_reason =
				WAIT_QOS_MAX_CPU_MINS_PER_JOB;
			debug2("job %u being held, "
			       "cpu time limit %"PRIu64" exceeds "
			       "qos %s max per-job %"PRIu64"",
			       job_ptr->job_id,
			       job_cpu_time_limit, qos_ptr->name,
			       cpu_time_limit);
			rc = false;
			goto end_it;
		}
	}

	if ((job_ptr->limit_set.min_tres[TRES_ARRAY_CPU] != ADMIN_SET_LIMIT)
	    && (qos_out_ptr->max_cpus_pj == INFINITE)
	    && (qos_ptr->max_cpus_pj != INFINITE)) {

		qos_out_ptr->max_cpus_pj = qos_ptr->max_cpus_pj;

		if (cpu_cnt > qos_ptr->max_cpus_pj) {
			xfree(job_ptr->state_desc);
			job_ptr->state_reason =
				WAIT_QOS_MAX_CPUS_PER_JOB;
			debug2("job %u being held, "
			       "min cpu limit %u exceeds "
			       "qos %s per-job max %u",
			       job_ptr->job_id,
			       cpu_cnt, qos_ptr->name,
			       qos_ptr->max_cpus_pj);
			rc = false;
			goto end_it;
		}
	}

	if ((job_ptr->limit_set.min_tres[TRES_ARRAY_CPU] != ADMIN_SET_LIMIT)
	    && (qos_out_ptr->min_cpus_pj == INFINITE)
	    && (qos_ptr->min_cpus_pj != INFINITE)) {

		qos_out_ptr->min_cpus_pj = qos_ptr->min_cpus_pj;

		if (cpu_cnt && cpu_cnt < qos_ptr->min_cpus_pj) {
			xfree(job_ptr->state_desc);
			job_ptr->state_reason =	WAIT_QOS_MIN_CPUS;
			debug2("%s job %u being held, "
			       "min cpu limit %u below "
			       "qos %s per-job min %u",
			       __func__, job_ptr->job_id,
			       cpu_cnt, qos_ptr->name,
			       qos_ptr->min_cpus_pj);
			rc = false;
			goto end_it;
		}
	}

	if ((job_ptr->limit_set.min_tres[TRES_ARRAY_CPU] != ADMIN_SET_LIMIT)
	    && (qos_out_ptr->max_cpus_pu == INFINITE)
	    && (qos_ptr->max_cpus_pu != INFINITE)) {

		qos_out_ptr->max_cpus_pu = qos_ptr->max_cpus_pu;

		/* Hold the job if it exceeds the per-user
		 * CPU limit for the given QOS
		 */
		if (cpu_cnt > qos_ptr->max_cpus_pu) {
			xfree(job_ptr->state_desc);
			job_ptr->state_reason =
				WAIT_QOS_MAX_CPU_PER_USER;
			debug2("job %u being held, "
			       "min cpu limit %u exceeds "
			       "qos %s per-user max %u",
			       job_ptr->job_id,
			       cpu_cnt, qos_ptr->name,
			       qos_ptr->max_cpus_pu);
			rc = false;
			goto end_it;
		}
		/* Hold the job if the user has exceeded
		 * the QOS per-user CPU limit with their
		 * current usage */
		if ((used_limits->cpus + cpu_cnt)
		    > qos_ptr->max_cpus_pu) {
			xfree(job_ptr->state_desc);
			job_ptr->state_reason =
				WAIT_QOS_MAX_CPU_PER_USER;
			debug2("job %u being held, "
			       "the user is at or would exceed "
			       "max cpus per-user limit "
			       "%u with %u(+%u) for QOS %s",
			       job_ptr->job_id,
			       qos_ptr->max_cpus_pu,
			       used_limits->cpus,
			       cpu_cnt,
			       qos_ptr->name);
			rc = false;
			goto end_it;
		}
	}

	/* We do not need to check max_jobs_pu here */

	if ((job_ptr->limit_set.min_nodes != ADMIN_SET_LIMIT)
	    && (qos_out_ptr->max_nodes_pj == INFINITE)
	    && (qos_ptr->max_nodes_pj != INFINITE)) {

		qos_out_ptr->max_nodes_pj = qos_ptr->max_nodes_pj;

		if (node_cnt > qos_ptr->max_nodes_pj) {
			xfree(job_ptr->state_desc);
			job_ptr->state_reason =	WAIT_QOS_MAX_NODE_PER_JOB;
			debug2("job %u being held, "
			       "min node limit %u exceeds "
			       "qos %s max %u",
			       job_ptr->job_id,
			       node_cnt, qos_ptr->name,
			       qos_ptr->max_nodes_pj);
			rc = false;
			goto end_it;
		}
	}

	if ((job_ptr->limit_set.min_nodes != ADMIN_SET_LIMIT)
	    && (qos_out_ptr->max_nodes_pu == INFINITE)
	    && (qos_ptr->max_nodes_pu != INFINITE)) {

		qos_out_ptr->max_nodes_pu = qos_ptr->max_nodes_pu;

		/* Cancel the job if it exceeds the per-user
		 * node limit for the given QOS
		 */
		if (node_cnt > qos_ptr->max_nodes_pu) {
			xfree(job_ptr->state_desc);
			job_ptr->state_reason = WAIT_QOS_MAX_NODE_PER_USER;
			debug2("job %u being held, "
			       "min node per-puser limit %u exceeds "
			       "qos %s max %u",
			       job_ptr->job_id,
			       node_cnt, qos_ptr->name,
			       qos_ptr->max_nodes_pu);
			rc = false;
			goto end_it;
		}

		/*
		 * Hold the job if the user has exceeded
		 * the QOS per-user CPU limit with their
		 * current usage
		 */
		if ((used_limits->nodes + node_cnt) > qos_ptr->max_nodes_pu) {
			xfree(job_ptr->state_desc);
			job_ptr->state_reason =	WAIT_QOS_MAX_NODE_PER_USER;
			debug2("job %u being held, "
			       "the user is at or would exceed "
			       "max nodes per-user "
			       "limit %u with %u(+%u) for QOS %s",
			       job_ptr->job_id,
			       qos_ptr->max_nodes_pu,
			       used_limits->nodes,
			       node_cnt,
			       qos_ptr->name);
			rc = false;
			goto end_it;
		}
	}
end_it:
	/* we don't need to check submit_jobs_pu here */

	/* we don't need to check max_wall_pj here */

	if (free_used_limits)
		xfree(used_limits);

	return rc;
}

static int _qos_job_time_out(struct job_record *job_ptr,
			     slurmdb_qos_rec_t *qos_ptr,
			     slurmdb_qos_rec_t *qos_out_ptr,
			     uint64_t job_cpu_usage_mins)
{
	uint64_t usage_mins;
	uint32_t wall_mins;
	int rc = true;
	time_t now = time(NULL);

	if (!qos_ptr || !qos_out_ptr)
		return rc;

	/* The idea here is for qos to trump what an association
	 * has set for a limit, so if an association set of
	 * wall 10 mins and the qos has 20 mins set and the
	 * job has been running for 11 minutes it continues
	 * until 20.
	 */
	usage_mins = (uint64_t)(qos_ptr->usage->usage_raw / 60.0);
	wall_mins = qos_ptr->usage->grp_used_wall / 60;

	if ((qos_out_ptr->grp_cpu_mins == (uint64_t)INFINITE)
	    && (qos_ptr->grp_cpu_mins != (uint64_t)INFINITE)) {

		qos_out_ptr->grp_cpu_mins = qos_ptr->grp_cpu_mins;

		if (usage_mins >= qos_ptr->grp_cpu_mins) {
			last_job_update = now;
			info("Job %u timed out, "
			     "the job is at or exceeds QOS %s's "
			     "group max cpu minutes of %"PRIu64" "
			     "with %"PRIu64"",
			     job_ptr->job_id,
			     qos_ptr->name,
			     qos_ptr->grp_cpu_mins,
			     usage_mins);
			job_ptr->state_reason = FAIL_TIMEOUT;
			rc = false;
			goto end_it;
		}
	}

	if ((qos_out_ptr->grp_wall == INFINITE)
	    && (qos_ptr->grp_wall != INFINITE)) {

		qos_out_ptr->grp_wall = qos_ptr->grp_wall;

		if (wall_mins >= qos_ptr->grp_wall) {
			last_job_update = now;
			info("Job %u timed out, "
			     "the job is at or exceeds QOS %s's "
			     "group wall limit of %u with %u",
			     job_ptr->job_id,
			     qos_ptr->name, qos_ptr->grp_wall,
			     wall_mins);
			job_ptr->state_reason = FAIL_TIMEOUT;
			rc = false;
			goto end_it;
		}
	}

	if ((qos_out_ptr->max_cpu_mins_pj == (uint64_t)INFINITE)
	    && (qos_ptr->max_cpu_mins_pj != (uint64_t)INFINITE)) {

		qos_out_ptr->max_cpu_mins_pj = qos_ptr->max_cpu_mins_pj;

		if (job_cpu_usage_mins >= qos_ptr->max_cpu_mins_pj) {
			last_job_update = now;
			info("Job %u timed out, "
			     "the job is at or exceeds QOS %s's "
			     "max cpu minutes of %"PRIu64" "
			     "with %"PRIu64"",
			     job_ptr->job_id,
			     qos_ptr->name,
			     qos_ptr->max_cpu_mins_pj,
			     job_cpu_usage_mins);
			job_ptr->state_reason = FAIL_TIMEOUT;
			rc = false;
			goto end_it;
		}
	}

end_it:
	return rc;
}

/*
 * acct_policy_add_job_submit - Note that a job has been submitted for
 *	accounting policy purposes.
 */
extern void acct_policy_add_job_submit(struct job_record *job_ptr)
{
	_adjust_limit_usage(ACCT_POLICY_ADD_SUBMIT, job_ptr);
}

/*
 * acct_policy_remove_job_submit - Note that a job has finished (might
 *      not had started or been allocated resources) for accounting
 *      policy purposes.
 */
extern void acct_policy_remove_job_submit(struct job_record *job_ptr)
{
	_adjust_limit_usage(ACCT_POLICY_REM_SUBMIT, job_ptr);
}

/*
 * acct_policy_job_begin - Note that a job is starting for accounting
 *	policy purposes.
 */
extern void acct_policy_job_begin(struct job_record *job_ptr)
{
	_adjust_limit_usage(ACCT_POLICY_JOB_BEGIN, job_ptr);
}

/*
 * acct_policy_job_fini - Note that a job is completing for accounting
 *	policy purposes.
 */
extern void acct_policy_job_fini(struct job_record *job_ptr)
{
	/* if end_time_exp == NO_VAL this has already happened */
	if (job_ptr->end_time_exp != (time_t)NO_VAL)
		_adjust_limit_usage(ACCT_POLICY_JOB_FINI, job_ptr);
	else
		debug2("We have already ran the job_fini for job %u",
		       job_ptr->job_id);
}

extern void acct_policy_alter_job(struct job_record *job_ptr,
				  uint32_t new_time_limit)
{
	slurmdb_qos_rec_t *qos_ptr_1, *qos_ptr_2;
	slurmdb_assoc_rec_t *assoc_ptr = NULL;
	assoc_mgr_lock_t locks = { WRITE_LOCK, NO_LOCK, WRITE_LOCK, NO_LOCK,
				   NO_LOCK, NO_LOCK, NO_LOCK };
	uint64_t used_cpu_run_secs, new_used_cpu_run_secs;

	if (!IS_JOB_RUNNING(job_ptr) || (job_ptr->time_limit == new_time_limit))
		return;

	if (!(accounting_enforce & ACCOUNTING_ENFORCE_LIMITS)
	    || !_valid_job_assoc(job_ptr))
		return;

	used_cpu_run_secs = (uint64_t)job_ptr->total_cpus
		* (uint64_t)job_ptr->time_limit * 60;
	new_used_cpu_run_secs = (uint64_t)job_ptr->total_cpus
		* (uint64_t)new_time_limit * 60;

	assoc_mgr_lock(&locks);

	_set_qos_order(job_ptr, &qos_ptr_1, &qos_ptr_2);

	_qos_alter_job(job_ptr, qos_ptr_1,
		       used_cpu_run_secs, new_used_cpu_run_secs);
	_qos_alter_job(job_ptr, qos_ptr_2,
		       used_cpu_run_secs, new_used_cpu_run_secs);

	assoc_ptr = (slurmdb_assoc_rec_t *)job_ptr->assoc_ptr;
	while (assoc_ptr) {
		assoc_ptr->usage->grp_used_cpu_run_secs -=
			used_cpu_run_secs;
		assoc_ptr->usage->grp_used_cpu_run_secs +=
			new_used_cpu_run_secs;
		debug2("altering %u acct %s got %"PRIu64" "
		       "just removed %"PRIu64" and added %"PRIu64"",
		       job_ptr->job_id,
		       assoc_ptr->acct,
		       assoc_ptr->usage->grp_used_cpu_run_secs,
		       used_cpu_run_secs,
		       new_used_cpu_run_secs);
		/* now handle all the group limits of the parents */
		assoc_ptr = assoc_ptr->usage->parent_assoc_ptr;
	}
	assoc_mgr_unlock(&locks);
}

extern bool acct_policy_validate(job_desc_msg_t *job_desc,
				 struct part_record *part_ptr,
				 slurmdb_assoc_rec_t *assoc_in,
				 slurmdb_qos_rec_t *qos_ptr,
				 uint32_t *reason,
				 acct_policy_limit_set_t *acct_policy_limit_set,
				 bool update_call)
{
	slurmdb_qos_rec_t *qos_ptr_1, *qos_ptr_2;
	slurmdb_qos_rec_t qos_rec;
	slurmdb_assoc_rec_t *assoc_ptr = assoc_in;
	int parent = 0, job_cnt = 1;
	char *user_name = NULL;
	bool rc = true;
	struct job_record job_rec;
	uint64_t qos_tres_ctld[g_tres_count];
	assoc_mgr_lock_t locks = { READ_LOCK, NO_LOCK, READ_LOCK, NO_LOCK,
				   READ_LOCK, NO_LOCK, NO_LOCK };
	bool strict_checking;

	xassert(acct_policy_limit_set);

	if (!assoc_ptr) {
		error("acct_policy_validate: no assoc_ptr given for job.");
		return false;
	}
	user_name = assoc_ptr->user;

	if (job_desc->array_bitmap)
		job_cnt = bit_set_count(job_desc->array_bitmap);

	slurmdb_init_qos_rec(&qos_rec, 0, INFINITE);

	assoc_mgr_lock(&locks);

	job_rec.qos_ptr = qos_ptr;
	job_rec.part_ptr = part_ptr;

	_set_qos_order(&job_rec, &qos_ptr_1, &qos_ptr_2);

	if (qos_ptr_1) {
		strict_checking =
			(reason || (qos_ptr_1->flags & QOS_FLAG_DENY_LIMIT));
		if (qos_ptr_2 && !strict_checking)
			strict_checking =
				qos_ptr_2->flags & QOS_FLAG_DENY_LIMIT;

		if (!(rc = _qos_policy_validate(
			      job_desc, part_ptr, qos_ptr_1, &qos_rec,
			      reason, acct_policy_limit_set, update_call,
			      user_name, job_desc->tres_req_cnt[TRES_ARRAY_MEM],
			      job_cnt, strict_checking)))
			goto end_it;
		if (!(rc = _qos_policy_validate(
			      job_desc, part_ptr, qos_ptr_2, &qos_rec,
			      reason, acct_policy_limit_set, update_call,
			      user_name, job_desc->tres_req_cnt[TRES_ARRAY_MEM],
			      job_cnt, strict_checking)))
			goto end_it;

	} else
		strict_checking = reason ? true : false;

	/* FIXME: This needs to work with qos limits, and we
	 * are fudging them now.
	 */
	memset(qos_tres_ctld, 0, sizeof(qos_tres_ctld));

	while (assoc_ptr) {
		int tres_pos = 0;

		/* for validation we don't need to look at
		 * assoc_ptr->grp_cpu_mins.
		 */

		qos_tres_ctld[TRES_ARRAY_CPU] = qos_rec.grp_cpus;
		qos_tres_ctld[TRES_ARRAY_MEM] = qos_rec.grp_mem;

		if (!_validate_tres_limits_for_assoc(
			    &tres_pos, job_desc->tres_req_cnt,
			    assoc_ptr->grp_tres_ctld,
			    qos_tres_ctld,
			    acct_policy_limit_set->max_tres,
			    strict_checking, update_call)) {
			/* FIXME: This is most likely not the reason
			   we want to send back.
			*/
			if (reason)
				*reason = WAIT_ASSOC_GRP_CPU;
			debug2("job submit for user %s(%u): "
			       "min tres(%s%s%s) request %"PRIu64" exceeds "
			       "group max tres limit %"PRIu64" for account %s",
			       user_name,
			       job_desc->user_id,
			       assoc_mgr_tres_array[tres_pos]->type,
			       assoc_mgr_tres_array[tres_pos]->name ? "/" : "",
			       assoc_mgr_tres_array[tres_pos]->name ?
			       assoc_mgr_tres_array[tres_pos]->name : "",
			       job_desc->tres_req_cnt[tres_pos],
			       assoc_ptr->grp_tres_ctld[tres_pos],
			       assoc_ptr->acct);
			rc = false;
			break;
		}

		/* for validation we don't need to look at
		 * assoc_ptr->grp_jobs.
		 */

		if ((acct_policy_limit_set->max_nodes == ADMIN_SET_LIMIT)
		    || (qos_rec.grp_nodes != INFINITE)
		    || (assoc_ptr->grp_nodes == INFINITE)
		    || (update_call && (job_desc->max_nodes == NO_VAL))) {
			/* no need to check/set */
		} else if (strict_checking && (job_desc->min_nodes != NO_VAL)
			   && (job_desc->min_nodes > assoc_ptr->grp_nodes)) {
			if (reason)
				*reason = WAIT_ASSOC_GRP_NODES;
			debug2("job submit for user %s(%u): "
			       "min node request %u exceeds "
			       "group max node limit %u for account %s",
			       user_name,
			       job_desc->user_id,
			       job_desc->min_nodes,
			       assoc_ptr->grp_nodes,
			       assoc_ptr->acct);
			rc = false;
			break;
		}

		if ((qos_rec.grp_submit_jobs == INFINITE) &&
		    (assoc_ptr->grp_submit_jobs != INFINITE) &&
		    ((assoc_ptr->usage->used_submit_jobs + job_cnt)
		     > assoc_ptr->grp_submit_jobs)) {
			if (reason)
				*reason = WAIT_ASSOC_GRP_SUB_JOB;
			debug2("job submit for user %s(%u): "
			       "group max submit job limit exceeded %u "
			       "for account '%s'",
			       user_name,
			       job_desc->user_id,
			       assoc_ptr->grp_submit_jobs,
			       assoc_ptr->acct);
			rc = false;
			break;
		}


		/* for validation we don't need to look at
		 * assoc_ptr->grp_wall. It is checked while the job is running.
		 */

		/* We don't need to look at the regular limits for
		 * parents since we have pre-propogated them, so just
		 * continue with the next parent
		 */
		if (parent) {
			assoc_ptr = assoc_ptr->usage->parent_assoc_ptr;
			continue;
		}

		/* for validation we don't need to look at
		 * assoc_ptr->max_cpu_mins_pj.
		 */

		qos_tres_ctld[TRES_ARRAY_CPU] = qos_rec.max_cpus_pj;
		qos_tres_ctld[TRES_ARRAY_MEM] = (uint64_t)INFINITE;
		tres_pos = 0;
		if (!_validate_tres_limits_for_assoc(
			    &tres_pos, job_desc->tres_req_cnt,
			    assoc_ptr->max_tres_ctld,
			    qos_tres_ctld,
			    acct_policy_limit_set->max_tres,
			    strict_checking, update_call)) {
			/* FIXME: This is most likely not the reason
			   we want to send back.
			*/
			if (reason)
				*reason = WAIT_ASSOC_MAX_CPUS_PER_JOB;
			debug2("job submit for user %s(%u): "
			       "min tres(%s%s%s) request %"PRIu64" exceeds "
			       "max tres limit %"PRIu64" for account %s",
			       user_name,
			       job_desc->user_id,
			       assoc_mgr_tres_array[tres_pos]->type,
			       assoc_mgr_tres_array[tres_pos]->name ? "/" : "",
			       assoc_mgr_tres_array[tres_pos]->name ?
			       assoc_mgr_tres_array[tres_pos]->name : "",
			       job_desc->tres_req_cnt[tres_pos],
			       assoc_ptr->grp_tres_ctld[tres_pos],
			       assoc_ptr->acct);
			rc = false;
			break;
		}

		/* for validation we don't need to look at
		 * assoc_ptr->max_jobs.
		 */

		if ((acct_policy_limit_set->max_nodes == ADMIN_SET_LIMIT)
		    || (qos_rec.max_nodes_pj != INFINITE)
		    || (assoc_ptr->max_nodes_pj == INFINITE)
		    || (update_call && (job_desc->max_nodes == NO_VAL))) {
			/* no need to check/set */
		} else if (strict_checking && (job_desc->min_nodes != NO_VAL)
			   && (job_desc->min_nodes > assoc_ptr->max_nodes_pj)) {
			if (reason)
				*reason = WAIT_ASSOC_MAX_NODE_PER_JOB;
			debug2("job submit for user %s(%u): "
			       "min node limit %u exceeds "
			       "account max %u",
			       user_name,
			       job_desc->user_id,
			       job_desc->min_nodes,
			       assoc_ptr->max_nodes_pj);
			rc = false;
			break;
		}

		if ((qos_rec.max_submit_jobs_pu == INFINITE) &&
		    (assoc_ptr->max_submit_jobs != INFINITE) &&
		    ((assoc_ptr->usage->used_submit_jobs + job_cnt)
		     > assoc_ptr->max_submit_jobs)) {
			if (reason)
				*reason = WAIT_ASSOC_MAX_SUB_JOB;
			debug2("job submit for user %s(%u): "
			       "account max submit job limit exceeded %u",
			       user_name,
			       job_desc->user_id,
			       assoc_ptr->max_submit_jobs);
			rc = false;
			break;
		}

		if ((acct_policy_limit_set->time == ADMIN_SET_LIMIT)
		    || (qos_rec.max_wall_pj != INFINITE)
		    || (assoc_ptr->max_wall_pj == INFINITE)
		    || (update_call && (job_desc->time_limit == NO_VAL))) {
			/* no need to check/set */
		} else {
			uint32_t time_limit = assoc_ptr->max_wall_pj;
			if (job_desc->time_limit == NO_VAL) {
				if (part_ptr->max_time == INFINITE)
					job_desc->time_limit = time_limit;
				else
					job_desc->time_limit =
						MIN(time_limit,
						    part_ptr->max_time);
				acct_policy_limit_set->time = 1;
			} else if (acct_policy_limit_set->time &&
				   job_desc->time_limit > time_limit) {
				job_desc->time_limit = time_limit;
			} else if (strict_checking &&
				   (job_desc->time_limit > time_limit)) {
				if (reason)
					*reason = WAIT_ASSOC_MAX_WALL_PER_JOB;
				debug2("job submit for user %s(%u): "
				       "time limit %u exceeds account max %u",
				       user_name,
				       job_desc->user_id,
				       job_desc->time_limit, time_limit);
				rc = false;
				break;
			}
		}

		assoc_ptr = assoc_ptr->usage->parent_assoc_ptr;
		parent = 1;
	}
end_it:
	assoc_mgr_unlock(&locks);

	return rc;
}

/*
 * Determine of the specified job can execute right now or is currently
 * blocked by an association or QOS limit. Does not re-validate job state.
 */
extern bool acct_policy_job_runnable_state(struct job_record *job_ptr)
{
	/* If any more limits are added this will need to be added to */
	if ((job_ptr->state_reason >= WAIT_QOS_GRP_CPU
	     && job_ptr->state_reason <= WAIT_ASSOC_MAX_SUB_JOB) ||
	    (job_ptr->state_reason == WAIT_ASSOC_JOB_LIMIT) ||
	    (job_ptr->state_reason == WAIT_ASSOC_RESOURCE_LIMIT) ||
	    (job_ptr->state_reason == WAIT_ASSOC_TIME_LIMIT) ||
	    (job_ptr->state_reason == WAIT_QOS_JOB_LIMIT) ||
	    (job_ptr->state_reason == WAIT_QOS_TIME_LIMIT)) {
		return false;
	}

	return true;
}

/*
 * acct_policy_job_runnable_pre_select - Determine of the specified
 *	job can execute right now or not depending upon accounting
 *	policy (e.g. running job limit for this association). If the
 *	association limits prevent the job from ever running (lowered
 *	limits since job submission), then cancel the job.
 */
extern bool acct_policy_job_runnable_pre_select(struct job_record *job_ptr)
{
	slurmdb_qos_rec_t *qos_ptr_1, *qos_ptr_2;
	slurmdb_qos_rec_t qos_rec;
	slurmdb_assoc_rec_t *assoc_ptr;
	uint32_t time_limit;
	bool rc = true;
	uint32_t wall_mins;
	int parent = 0; /* flag to tell us if we are looking at the
			 * parent or not
			 */
	assoc_mgr_lock_t locks = { READ_LOCK, NO_LOCK, READ_LOCK, NO_LOCK,
				   NO_LOCK, NO_LOCK, NO_LOCK };

	/* check to see if we are enforcing associations */
	if (!accounting_enforce)
		return true;

	if (!_valid_job_assoc(job_ptr)) {
		xfree(job_ptr->state_desc);
		job_ptr->state_reason = FAIL_ACCOUNT;
		return false;
	}

	/* now see if we are enforcing limits */
	if (!(accounting_enforce & ACCOUNTING_ENFORCE_LIMITS))
		return true;

	/* clear old state reason */
	if (!acct_policy_job_runnable_state(job_ptr)) {
		xfree(job_ptr->state_desc);
		job_ptr->state_reason = WAIT_NO_REASON;
	}

	slurmdb_init_qos_rec(&qos_rec, 0, INFINITE);

	assoc_mgr_lock(&locks);

	_set_qos_order(job_ptr, &qos_ptr_1, &qos_ptr_2);

	/* check the first QOS setting it's values in the qos_rec */
	if (qos_ptr_1 &&
	    !(rc = _qos_job_runnable_pre_select(job_ptr, qos_ptr_1,
						 &qos_rec)))
		goto end_it;

	/* If qos_ptr_1 didn't set the value use the 2nd QOS to set
	   the limit.
	*/
	if (qos_ptr_2 &&
	    !(rc = _qos_job_runnable_pre_select(job_ptr, qos_ptr_2,
						 &qos_rec)))
		goto end_it;

	assoc_ptr = job_ptr->assoc_ptr;
	while (assoc_ptr) {
		wall_mins = assoc_ptr->usage->grp_used_wall / 60;

#if _DEBUG
		info("acct_job_limits: %u of %u",
		     assoc_ptr->usage->used_jobs, assoc_ptr->max_jobs);
#endif
		/* we don't need to check grp_cpu_mins here */

		/* we don't need to check grp_cpus here */

		/* we don't need to check grp_mem here */

		if ((qos_rec.grp_jobs == INFINITE) &&
		    (assoc_ptr->grp_jobs != INFINITE) &&
		    (assoc_ptr->usage->used_jobs >= assoc_ptr->grp_jobs)) {
			xfree(job_ptr->state_desc);
			job_ptr->state_reason = WAIT_ASSOC_GRP_JOB;
			debug2("job %u being held, "
			       "assoc %u is at or exceeds "
			       "group max jobs limit %u with %u for account %s",
			       job_ptr->job_id, assoc_ptr->id,
			       assoc_ptr->grp_jobs,
			       assoc_ptr->usage->used_jobs, assoc_ptr->acct);

			rc = false;
			goto end_it;
		}

		/* we don't need to check grp_cpu_run_mins here */

		/* we don't need to check grp_nodes here */

		/* we don't need to check submit_jobs here */

		if ((qos_rec.grp_wall == INFINITE)
		    && (assoc_ptr->grp_wall != INFINITE)
		    && (wall_mins >= assoc_ptr->grp_wall)) {
			xfree(job_ptr->state_desc);
			job_ptr->state_reason = WAIT_ASSOC_GRP_WALL;
			debug2("job %u being held, "
			       "assoc %u is at or exceeds "
			       "group wall limit %u "
			       "with %u for account %s",
			       job_ptr->job_id, assoc_ptr->id,
			       assoc_ptr->grp_wall,
			       wall_mins, assoc_ptr->acct);
			rc = false;
			goto end_it;
		}


		/* We don't need to look at the regular limits for
		 * parents since we have pre-propogated them, so just
		 * continue with the next parent
		 */
		if (parent) {
			assoc_ptr = assoc_ptr->usage->parent_assoc_ptr;
			continue;
		}

		/* we don't need to check max_cpu_mins_pj here */

		/* we don't need to check max_cpus_pj here */

		if ((qos_rec.max_jobs_pu == INFINITE) &&
		    (assoc_ptr->max_jobs != INFINITE) &&
		    (assoc_ptr->usage->used_jobs >= assoc_ptr->max_jobs)) {
			xfree(job_ptr->state_desc);
			job_ptr->state_reason = WAIT_ASSOC_MAX_JOBS;
			debug2("job %u being held, "
			       "assoc %u is at or exceeds "
			       "max jobs limit %u with %u for account %s",
			       job_ptr->job_id, assoc_ptr->id,
			       assoc_ptr->max_jobs,
			       assoc_ptr->usage->used_jobs, assoc_ptr->acct);
			rc = false;
			goto end_it;
		}

		/* we don't need to check max_nodes_pj here */

		/* we don't need to check submit_jobs here */

		/* if the association limits have changed since job
		 * submission and job can not run, then kill it */
		if ((job_ptr->limit_set.time != ADMIN_SET_LIMIT)
		    && (qos_rec.max_wall_pj == INFINITE)
		    && (assoc_ptr->max_wall_pj != INFINITE)) {
			time_limit = assoc_ptr->max_wall_pj;
			if ((job_ptr->time_limit != NO_VAL) &&
			    (job_ptr->time_limit > time_limit)) {
				xfree(job_ptr->state_desc);
				job_ptr->state_reason =
					WAIT_ASSOC_MAX_WALL_PER_JOB;
				debug2("job %u being held, "
				       "time limit %u exceeds account max %u",
				       job_ptr->job_id,
				       job_ptr->time_limit,
				       time_limit);
				rc = false;
				goto end_it;
			}
		}

		assoc_ptr = assoc_ptr->usage->parent_assoc_ptr;
		parent = 1;
	}
end_it:
	assoc_mgr_unlock(&locks);

	return rc;
}

/*
 * acct_policy_job_runnable_post_select - After nodes have been
 *	selected for the job verify the counts don't exceed aggregated limits.
 */
extern bool acct_policy_job_runnable_post_select(
	struct job_record *job_ptr, uint32_t node_cnt,
	uint32_t cpu_cnt, uint32_t pn_min_memory)
{
	slurmdb_qos_rec_t *qos_ptr_1, *qos_ptr_2;
	slurmdb_qos_rec_t qos_rec;
	slurmdb_assoc_rec_t *assoc_ptr;
	uint64_t cpu_time_limit;
	uint64_t job_cpu_time_limit;
	uint64_t cpu_run_mins;
	bool rc = true;
	uint64_t usage_mins;
	uint32_t job_memory = 0;
	bool admin_set_memory_limit = false;
	bool safe_limits = false;
	int parent = 0; /* flag to tell us if we are looking at the
			 * parent or not
			 */
	assoc_mgr_lock_t locks = { READ_LOCK, NO_LOCK, READ_LOCK, NO_LOCK,
				   NO_LOCK, NO_LOCK, NO_LOCK };

	/* check to see if we are enforcing associations */
	if (!accounting_enforce)
		return true;

	/* probably don't need to check this here */
	/* if (!_valid_job_assoc(job_ptr)) { */
	/* 	job_ptr->state_reason = FAIL_ACCOUNT; */
	/* 	return false; */
	/* } */

	/* now see if we are enforcing limits */
	if (!(accounting_enforce & ACCOUNTING_ENFORCE_LIMITS))
		return true;

	/* check to see if we should be using safe limits, if so we
	 * will only start a job if there are sufficient remaining
	 * cpu-minutes for it to run to completion */
	if (accounting_enforce & ACCOUNTING_ENFORCE_SAFE)
		safe_limits = true;

	/* clear old state reason */
	if (!acct_policy_job_runnable_state(job_ptr)) {
		xfree(job_ptr->state_desc);
		job_ptr->state_reason = WAIT_NO_REASON;
	}

	job_cpu_time_limit = (uint64_t)job_ptr->time_limit * (uint64_t)cpu_cnt;

	if (pn_min_memory) {
		char *memory_type = NULL;

		admin_set_memory_limit =
			(job_ptr->limit_set.max_tres[TRES_ARRAY_MEM] ==
			 ADMIN_SET_LIMIT)
			|| (job_ptr->limit_set.min_tres[TRES_ARRAY_CPU] ==
			    ADMIN_SET_LIMIT);

		if (pn_min_memory & MEM_PER_CPU) {
			memory_type = "MPC";
			job_memory = (pn_min_memory & (~MEM_PER_CPU)) * cpu_cnt;
		} else {
			memory_type = "MPN";
			job_memory = (pn_min_memory) * node_cnt;
		}
		debug3("acct_policy_job_runnable_post_select: job %u: %s: "
		       "job_memory set to %u",
		       job_ptr->job_id, memory_type, job_memory);
	}

	slurmdb_init_qos_rec(&qos_rec, 0, INFINITE);

	assoc_mgr_lock(&locks);

	_set_qos_order(job_ptr, &qos_ptr_1, &qos_ptr_2);

	/* check the first QOS setting it's values in the qos_rec */
	if (qos_ptr_1 &&
	    !(rc = _qos_job_runnable_post_select(job_ptr, qos_ptr_1,
						 &qos_rec, node_cnt, cpu_cnt,
						 job_memory, job_cpu_time_limit,
						 admin_set_memory_limit)))
		goto end_it;

	/* If qos_ptr_1 didn't set the value use the 2nd QOS to set
	   the limit.
	*/
	if (qos_ptr_2 &&
	    !(rc = _qos_job_runnable_post_select(job_ptr, qos_ptr_2,
						 &qos_rec, node_cnt, cpu_cnt,
						 job_memory, job_cpu_time_limit,
						 admin_set_memory_limit)))
		goto end_it;

	assoc_ptr = job_ptr->assoc_ptr;
	while (assoc_ptr) {
		usage_mins = (uint64_t)(assoc_ptr->usage->usage_raw / 60.0);
		cpu_run_mins = assoc_ptr->usage->grp_used_cpu_run_secs / 60;

#if _DEBUG
		info("acct_job_limits: %u of %u",
		     assoc_ptr->usage->used_jobs, assoc_ptr->max_jobs);
#endif
		/*
		 * If the association has a GrpCPUMins limit set (and there
		 * is no QOS with GrpCPUMins set) we may hold the job
		 */

		/* FIXME: this only works with CPUS and was only done
		 * this way to get the slurmctld to compile and work
		 * with the TRES strings.  This should probably be a
		 * new call to a function that does this for each TRES.
		 */
		uint64_t limit = slurmdb_find_tres_count_in_string(
			assoc_ptr->grp_tres_mins, TRES_CPU);
		if ((qos_rec.grp_cpu_mins == (uint64_t)INFINITE)
		    && (limit != (uint64_t)INFINITE)) {
			if (usage_mins >= limit) {
				xfree(job_ptr->state_desc);
				job_ptr->state_reason = WAIT_ASSOC_GRP_CPU_MIN;
				debug2("job %u being held, "
				       "assoc %u is at or exceeds "
				       "group max cpu minutes limit %"PRIu64" "
				       "with %Lf for account %s",
				       job_ptr->job_id, assoc_ptr->id,
				       limit,
				       assoc_ptr->usage->usage_raw,
				       assoc_ptr->acct);
				rc = false;
				goto end_it;
			} else if (safe_limits
				   && ((job_cpu_time_limit + cpu_run_mins) >
				       (limit - usage_mins))) {
				/*
				 * If we're using safe limits start
				 * the job only if there are
				 * sufficient cpu-mins left such that
				 * it will run to completion without
				 * being killed
				 */
				xfree(job_ptr->state_desc);
				job_ptr->state_reason = WAIT_ASSOC_GRP_CPU_MIN;
				debug2("job %u being held, "
				       "assoc %u is at or exceeds "
				       "group max cpu minutes of %"PRIu64" "
				       "of which %"PRIu64" are still available "
				       "but request is for %"PRIu64" cpu "
				       "minutes (%u cpus)"
				       "for account %s",
				       job_ptr->job_id, assoc_ptr->id,
				       limit, limit - usage_mins,
				       job_cpu_time_limit + cpu_run_mins,
				       cpu_cnt,
				       assoc_ptr->acct);
				rc = false;
				goto end_it;
			}
		}

		limit = slurmdb_find_tres_count_in_string(
			assoc_ptr->grp_tres, TRES_CPU);
		if ((job_ptr->limit_set.min_tres[TRES_ARRAY_CPU] !=
		     ADMIN_SET_LIMIT)
		    && (qos_rec.grp_cpus == INFINITE)
		    && (limit != (uint64_t)INFINITE)) {
			if (cpu_cnt > (uint32_t)limit) {
				xfree(job_ptr->state_desc);
				job_ptr->state_reason = WAIT_ASSOC_GRP_CPU;
				debug2("job %u being held, "
				       "min cpu request %u exceeds "
				       "group max cpu limit %"PRIu64" for "
				       "account %s",
				       job_ptr->job_id,
				       cpu_cnt,
				       limit,
				       assoc_ptr->acct);
				rc = false;
				goto end_it;
			}

			if ((assoc_ptr->usage->grp_used_cpus + cpu_cnt) >
			    limit) {
				xfree(job_ptr->state_desc);
				job_ptr->state_reason = WAIT_ASSOC_GRP_CPU;
				debug2("job %u being held, "
				       "assoc %u is at or exceeds "
				       "group max cpu limit %"PRIu64" "
				       "with already used %u + requested %u "
				       "for account %s",
				       job_ptr->job_id, assoc_ptr->id,
				       limit,
				       assoc_ptr->usage->grp_used_cpus,
				       cpu_cnt,
				       assoc_ptr->acct);
				rc = false;
				goto end_it;
			}
		}

		if (!admin_set_memory_limit
		    && (qos_rec.grp_mem == INFINITE)
		    && (assoc_ptr->grp_mem != INFINITE)) {
			if (job_memory > assoc_ptr->grp_mem) {
				xfree(job_ptr->state_desc);
				job_ptr->state_reason = WAIT_ASSOC_GRP_MEMORY;
				info("job %u being held, "
				     "memory request %u exceeds "
				     "group memory limit %u for "
				     "account %s",
				     job_ptr->job_id,
				     job_memory,
				     assoc_ptr->grp_mem,
				     assoc_ptr->acct);
				rc = false;
				goto end_it;
			}

			if ((assoc_ptr->usage->grp_used_mem + job_memory) >
			    assoc_ptr->grp_mem) {
				xfree(job_ptr->state_desc);
				job_ptr->state_reason = WAIT_ASSOC_GRP_MEMORY;
				debug2("job %u being held, "
				       "assoc %u is at or exceeds "
				       "group memory limit %u "
				       "with already used %u + requested %u "
				       "for account %s",
				       job_ptr->job_id, assoc_ptr->id,
				       assoc_ptr->grp_mem,
				       assoc_ptr->usage->grp_used_mem,
				       job_memory,
				       assoc_ptr->acct);
				rc = false;
				goto end_it;
			}
		}

		/* we don't need to check grp_jobs here */

		limit = slurmdb_find_tres_count_in_string(
			assoc_ptr->grp_tres_run_mins, TRES_CPU);
		if ((qos_rec.grp_cpu_run_mins == INFINITE)
		    && (limit != (uint64_t)INFINITE)) {
			if (cpu_run_mins + job_cpu_time_limit >
			    (uint32_t)limit) {
				xfree(job_ptr->state_desc);
				job_ptr->state_reason =
					WAIT_ASSOC_GRP_CPU_RUN_MIN;
				debug2("job %u being held, "
				       "assoc %u is at or exceeds "
				       "group max running cpu minutes "
				       "limit %"PRIu64" with already "
				       "used %"PRIu64" + requested %"PRIu64" "
				       "for account %s",
				       job_ptr->job_id, assoc_ptr->id,
				       limit,
				       cpu_run_mins,
				       job_cpu_time_limit,
				       assoc_ptr->acct);
				rc = false;
				goto end_it;
			}
		}

		if ((job_ptr->limit_set.min_nodes != ADMIN_SET_LIMIT)
		    && (qos_rec.grp_nodes == INFINITE)
		    && (assoc_ptr->grp_nodes != INFINITE)) {
			if (node_cnt >
			    assoc_ptr->grp_nodes) {
				xfree(job_ptr->state_desc);
				job_ptr->state_reason = WAIT_ASSOC_GRP_NODES;
				debug2("job %u being held, "
				       "min node request %u exceeds "
				       "group max node limit %u for "
				       "account %s",
				       job_ptr->job_id,
				       node_cnt,
				       assoc_ptr->grp_nodes,
				       assoc_ptr->acct);
				rc = false;
				goto end_it;
			}

			if ((assoc_ptr->usage->grp_used_nodes +
			     node_cnt) >
			    assoc_ptr->grp_nodes) {
				xfree(job_ptr->state_desc);
				job_ptr->state_reason = WAIT_ASSOC_GRP_NODES;
				debug2("job %u being held, "
				       "assoc %u is at or exceeds "
				       "group max node limit %u "
				       "with already used %u + requested %u "
				       "for account %s",
				       job_ptr->job_id, assoc_ptr->id,
				       assoc_ptr->grp_nodes,
				       assoc_ptr->usage->grp_used_nodes,
				       node_cnt,
				       assoc_ptr->acct);
				rc = false;
				goto end_it;
			}
		}

		/* we don't need to check submit_jobs here */

		/* we don't need to check grp_wall here */


		/* We don't need to look at the regular limits for
		 * parents since we have pre-propogated them, so just
		 * continue with the next parent
		 */
		if (parent) {
			assoc_ptr = assoc_ptr->usage->parent_assoc_ptr;
			continue;
		}

		limit = slurmdb_find_tres_count_in_string(
			assoc_ptr->max_tres_mins_pj, TRES_CPU);
		if ((qos_rec.max_cpu_mins_pj == INFINITE) &&
		    (limit != (uint64_t)INFINITE)) {
			cpu_time_limit = limit;
			if ((job_ptr->time_limit != NO_VAL) &&
			    (job_cpu_time_limit > cpu_time_limit)) {
				xfree(job_ptr->state_desc);
				job_ptr->state_reason =
					WAIT_ASSOC_MAX_CPU_MINS_PER_JOB;
				debug2("job %u being held, "
				       "cpu time limit %"PRIu64" exceeds "
				       "assoc max per job %"PRIu64"",
				       job_ptr->job_id,
				       job_cpu_time_limit,
				       cpu_time_limit);
				rc = false;
				goto end_it;
			}
		}

		limit = slurmdb_find_tres_count_in_string(
			assoc_ptr->max_tres_pj, TRES_CPU);
		if ((qos_rec.max_cpus_pj == INFINITE) &&
		    (limit != (uint64_t)INFINITE)) {
			if (cpu_cnt > limit) {
				xfree(job_ptr->state_desc);
				job_ptr->state_reason =
					WAIT_ASSOC_MAX_CPUS_PER_JOB;
				debug2("job %u being held, "
				       "min cpu limit %u exceeds "
				       "account max %"PRIu64,
				       job_ptr->job_id,
				       cpu_cnt,
				       limit);
				rc = false;
				goto end_it;
			}
		}

		/* we do not need to check max_jobs here */

		if ((qos_rec.max_nodes_pj == INFINITE)
		    && (assoc_ptr->max_nodes_pj != INFINITE)) {
			if (node_cnt > assoc_ptr->max_nodes_pj) {
				xfree(job_ptr->state_desc);
				job_ptr->state_reason =
					WAIT_ASSOC_MAX_NODE_PER_JOB;
				debug2("job %u being held, "
				       "min node limit %u exceeds "
				       "account max %u",
				       job_ptr->job_id,
				       node_cnt,
				       assoc_ptr->max_nodes_pj);
				rc = false;
				goto end_it;
			}
		}

		/* we don't need to check submit_jobs here */

		/* we don't need to check max_wall_pj here */

		assoc_ptr = assoc_ptr->usage->parent_assoc_ptr;
		parent = 1;
	}
end_it:
	assoc_mgr_unlock(&locks);

	return rc;
}

extern uint32_t acct_policy_get_max_nodes(struct job_record *job_ptr,
					  uint32_t *wait_reason)
{
	uint32_t max_nodes_limit = INFINITE, qos_max_p_limit = INFINITE;
	assoc_mgr_lock_t locks = { READ_LOCK, NO_LOCK, READ_LOCK, NO_LOCK,
				   NO_LOCK, NO_LOCK, NO_LOCK };
	slurmdb_qos_rec_t *qos_ptr_1, *qos_ptr_2;
	slurmdb_qos_rec_t qos_rec;
	slurmdb_assoc_rec_t *assoc_ptr = job_ptr->assoc_ptr;
	bool parent = 0; /* flag to tell us if we are looking at the
			  * parent or not
			  */
	bool grp_set = 0;

	/* check to see if we are enforcing associations */
	if (!(accounting_enforce & ACCOUNTING_ENFORCE_LIMITS))
		return max_nodes_limit;

	xassert(wait_reason);

	assoc_mgr_lock(&locks);

	_set_qos_order(job_ptr, &qos_ptr_1, &qos_ptr_2);

	if (qos_ptr_1) {
		memcpy(&qos_rec, qos_ptr_1, sizeof(slurmdb_qos_rec_t));
		if (qos_ptr_2) {
			if (qos_rec.max_nodes_pj == INFINITE)
				qos_rec.max_nodes_pj = qos_ptr_2->max_nodes_pj;
			if (qos_rec.max_nodes_pu == INFINITE)
				qos_rec.max_nodes_pu = qos_ptr_2->max_nodes_pu;
			if (qos_rec.grp_nodes == INFINITE)
				qos_rec.grp_nodes = qos_ptr_2->grp_nodes;
		}

		if (qos_rec.max_nodes_pj < qos_rec.max_nodes_pu) {
			max_nodes_limit = qos_rec.max_nodes_pj;
			*wait_reason = WAIT_QOS_MAX_NODE_PER_JOB;
		} else if (qos_rec.max_nodes_pu != INFINITE) {
			max_nodes_limit = qos_rec.max_nodes_pu;
			*wait_reason = WAIT_QOS_MAX_NODE_PER_USER;
		}

		qos_max_p_limit = max_nodes_limit;

		if (qos_rec.grp_nodes < max_nodes_limit) {
			max_nodes_limit = qos_rec.grp_nodes;
			*wait_reason = WAIT_QOS_GRP_NODES;
		}
	}

	/* We have to traverse all the associations because QOS might
	   not override a particular limit.
	*/
	while (assoc_ptr) {
		if ((!qos_ptr_1 || (qos_rec.grp_nodes == INFINITE))
		    && (assoc_ptr->grp_nodes != INFINITE)
		    && (assoc_ptr->grp_nodes < max_nodes_limit)) {
			max_nodes_limit = assoc_ptr->grp_nodes;
			*wait_reason = WAIT_ASSOC_GRP_NODES;
			grp_set = 1;
		}

		if (!parent
		    && (qos_max_p_limit == INFINITE)
		    && (assoc_ptr->max_nodes_pj != INFINITE)
		    && (assoc_ptr->max_nodes_pj < max_nodes_limit)) {
			max_nodes_limit = assoc_ptr->max_nodes_pj;
			*wait_reason = WAIT_ASSOC_MAX_NODE_PER_JOB;
		}

		/* only check the first grp set */
		if (grp_set)
			break;

		assoc_ptr = assoc_ptr->usage->parent_assoc_ptr;
		parent = 1;
		continue;
	}

	assoc_mgr_unlock(&locks);
	return max_nodes_limit;
}

/*
 * acct_policy_update_pending_job - Make sure the limits imposed on a job on
 *	submission are correct after an update to a qos or association.  If
 *	the association/qos limits prevent the job from running (lowered
 *	limits since job submission), then reset its reason field.
 */
extern int acct_policy_update_pending_job(struct job_record *job_ptr)
{
	job_desc_msg_t job_desc;
	acct_policy_limit_set_t acct_policy_limit_set;
	bool update_accounting = false;
	struct job_details *details_ptr;
	int rc = SLURM_SUCCESS;

	/* check to see if we are enforcing associations and the job
	 * is pending or if we are even enforcing limits. */
	if (!accounting_enforce || !IS_JOB_PENDING(job_ptr)
	    || !(accounting_enforce & ACCOUNTING_ENFORCE_LIMITS))
		return SLURM_SUCCESS;

	details_ptr = job_ptr->details;

	if (!details_ptr) {
		error("acct_policy_update_pending_job: no details");
		return SLURM_ERROR;
	}

	/* set up the job desc to make sure things are the way we
	 * need.
	 */
	slurm_init_job_desc_msg(&job_desc);

	/* copy the limits set from the job the only one that
	 * acct_policy_validate changes is the time limit so we
	 * should be ok with the memcpy here */
	memcpy(&acct_policy_limit_set, &job_ptr->limit_set,
	       sizeof(acct_policy_limit_set_t));

	/* set the min nodes */
	job_desc.min_nodes = details_ptr->min_nodes;

	/* copy all the tres requests over */
	memcpy(&job_desc.tres_req_cnt, &job_ptr->tres_req_cnt,
	       sizeof(uint64_t) * slurmctld_tres_cnt);

	/* Only set this value if not set from a limit */
	if (job_ptr->limit_set.time == ADMIN_SET_LIMIT)
		acct_policy_limit_set.time = job_ptr->limit_set.time;
	else if ((job_ptr->time_limit != NO_VAL) && !job_ptr->limit_set.time)
		job_desc.time_limit = job_ptr->time_limit;

	if (!acct_policy_validate(&job_desc, job_ptr->part_ptr,
				  job_ptr->assoc_ptr, job_ptr->qos_ptr,
				  &job_ptr->state_reason,
				  &acct_policy_limit_set, 0)) {
		info("acct_policy_update_pending_job: exceeded "
		     "association/qos's cpu, node, memory or "
		     "time limit for job %d", job_ptr->job_id);
		return SLURM_ERROR;
	}

	/* The only variable in acct_policy_limit_set that is changed
	 * in acct_policy_validate is the time limit so only worry
	 * about that one.
	 */

	/* If it isn't an admin set limit replace it. */
	if (!acct_policy_limit_set.time && (job_ptr->limit_set.time == 1)) {
		job_ptr->time_limit = NO_VAL;
		job_ptr->limit_set.time = 0;
		update_accounting = true;
	} else if (acct_policy_limit_set.time != ADMIN_SET_LIMIT) {
		if (job_ptr->time_limit != job_desc.time_limit) {
			job_ptr->time_limit = job_desc.time_limit;
			update_accounting = true;
		}
		job_ptr->limit_set.time = acct_policy_limit_set.time;
	}

	if (update_accounting) {
		last_job_update = time(NULL);
		debug("limits changed for job %u: updating accounting",
		      job_ptr->job_id);
		/* Update job record in accounting to reflect changes */
		jobacct_storage_job_start_direct(acct_db_conn, job_ptr);
	}

	return rc;
}

/*
 * acct_policy_job_runnable - Determine of the specified job has timed
 *	out based on it's QOS or association.
 */
extern bool acct_policy_job_time_out(struct job_record *job_ptr)
{
	uint64_t job_cpu_usage_mins = 0;
	uint64_t usage_mins;
	uint32_t wall_mins;
	slurmdb_qos_rec_t *qos_ptr_1, *qos_ptr_2;
	slurmdb_qos_rec_t qos_rec;
	slurmdb_assoc_rec_t *assoc = NULL;
	assoc_mgr_lock_t locks = { READ_LOCK, NO_LOCK, READ_LOCK, NO_LOCK,
				   NO_LOCK, NO_LOCK, NO_LOCK };
	time_t now;

	/* Now see if we are enforcing limits.  If Safe is set then
	 * return false as well since we are being safe if the limit
	 * was changed after the job was already deemed safe to start.
	 */
	if (!(accounting_enforce & ACCOUNTING_ENFORCE_LIMITS)
	    || (accounting_enforce & ACCOUNTING_ENFORCE_SAFE))
		return false;

	slurmdb_init_qos_rec(&qos_rec, 0, INFINITE);
	assoc_mgr_lock(&locks);

	_set_qos_order(job_ptr, &qos_ptr_1, &qos_ptr_2);

	assoc =	(slurmdb_assoc_rec_t *)job_ptr->assoc_ptr;

	now = time(NULL);

	/* find out how many cpu minutes this job has been
	 * running for. */
	job_cpu_usage_mins = (uint64_t)
		((((now - job_ptr->start_time)
		   - job_ptr->tot_sus_time) / 60)
		 * job_ptr->total_cpus);

	/* check the first QOS setting it's values in the qos_rec */
	if (qos_ptr_1 && !_qos_job_time_out(job_ptr, qos_ptr_1,
					    &qos_rec, job_cpu_usage_mins))
		goto job_failed;

	/* If qos_ptr_1 didn't set the value use the 2nd QOS to set
	   the limit.
	*/
	if (qos_ptr_2 && !_qos_job_time_out(job_ptr, qos_ptr_2,
					    &qos_rec, job_cpu_usage_mins))
		goto job_failed;

	/* handle any association stuff here */
	while (assoc) {
		usage_mins = (uint64_t)(assoc->usage->usage_raw / 60.0);
		wall_mins = assoc->usage->grp_used_wall / 60;

		/* FIXME: this only works with CPUS and was only done
		 * this way to get the slurmctld to compile and work
		 * with the TRES strings.  This should probably be a
		 * new call to a function that does this for each TRES.
		 */
		uint64_t limit = slurmdb_find_tres_count_in_string(
			assoc->grp_tres_mins, TRES_CPU);
		if ((qos_rec.grp_cpu_mins == INFINITE)
		    && (limit != (uint64_t)INFINITE)
		    && (usage_mins >= limit)) {
			info("Job %u timed out, "
			     "assoc %u is at or exceeds "
			     "group max cpu minutes limit %"PRIu64" "
			     "with %"PRIu64" for account %s",
			     job_ptr->job_id, assoc->id,
			     limit,
			     usage_mins,
			     assoc->acct);
			job_ptr->state_reason = FAIL_TIMEOUT;
			break;
		}

		if ((qos_rec.grp_wall == INFINITE)
		    && (assoc->grp_wall != INFINITE)
		    && (wall_mins >= assoc->grp_wall)) {
			info("Job %u timed out, "
			     "assoc %u is at or exceeds "
			     "group wall limit %u "
			     "with %u for account %s",
			     job_ptr->job_id, assoc->id,
			     assoc->grp_wall,
			     wall_mins, assoc->acct);
			job_ptr->state_reason = FAIL_TIMEOUT;
			break;
		}

		limit = slurmdb_find_tres_count_in_string(
			assoc->max_tres_mins_pj, TRES_CPU);
		if ((qos_rec.max_cpu_mins_pj == INFINITE)
		    && (limit != (uint64_t)INFINITE)
		    && (job_cpu_usage_mins >= limit)) {
			info("Job %u timed out, "
			     "assoc %u is at or exceeds "
			     "max cpu minutes limit %"PRIu64" "
			     "with %"PRIu64" for account %s",
			     job_ptr->job_id, assoc->id,
			     limit,
			     job_cpu_usage_mins,
			     assoc->acct);
			job_ptr->state_reason = FAIL_TIMEOUT;
			break;
		}

		assoc = assoc->usage->parent_assoc_ptr;
		/* these limits don't apply to the root assoc */
		if (assoc == assoc_mgr_root_assoc)
			break;
	}
job_failed:
	assoc_mgr_unlock(&locks);

	if (job_ptr->state_reason == FAIL_TIMEOUT)
		return true;

	return false;
}<|MERGE_RESOLUTION|>--- conflicted
+++ resolved
@@ -663,12 +663,14 @@
 	 */
 	if (strict_checking &&
 	    (acct_policy_limit_set->time != ADMIN_SET_LIMIT)) {
-		if ((job_desc->min_cpus != NO_VAL) &&
+		if ((job_desc->tres_req_cnt[TRES_ARRAY_CPU] !=
+		     (uint64_t)NO_VAL) &&
 		    (qos_out_ptr->max_cpu_mins_pj == (uint64_t)INFINITE) &&
 		    (qos_ptr->max_cpu_mins_pj != (uint64_t)INFINITE)) {
 			uint32_t qos_time_limit =
 				(uint32_t)(qos_ptr->max_cpu_mins_pj /
-					   (uint64_t)job_desc->min_cpus);
+					   job_desc->tres_req_cnt[
+						   TRES_ARRAY_CPU]);
 
 			_set_time_limit(&job_desc->time_limit,
 					part_ptr->max_time, qos_time_limit,
@@ -684,8 +686,8 @@
 				       "exceeds qos max per-job "
 				       "%"PRIu64"",
 				       user_name, job_desc->user_id,
-				       (uint64_t)(job_desc->time_limit *
-						  job_desc->min_cpus),
+				       ((uint64_t)job_desc->time_limit *
+					job_desc->tres_req_cnt[TRES_ARRAY_CPU]),
 				       qos_ptr->max_cpu_mins_pj);
 				rc = false;
 				goto end_it;
@@ -699,19 +701,7 @@
 					qos_ptr->max_wall_pj,
 					&acct_policy_limit_set->time);
 
-<<<<<<< HEAD
-	/* we do need to check qos_ptr->max_cpu_mins_pj.
-	 * if you can end up in PENDING QOSJobLimit, you need
-	 * to validate it if DenyOnLimit is set
-	 */
-	if (((job_desc->tres_req_cnt[TRES_ARRAY_CPU]  != NO_VAL) ||
-	     (job_desc->min_nodes != NO_VAL)) &&
-	    (qos_out_ptr->max_cpu_mins_pj == INFINITE) &&
-	    (qos_ptr->max_cpu_mins_pj != INFINITE)) {
-		uint32_t cpu_cnt = job_desc->min_nodes;
-=======
 			qos_out_ptr->max_wall_pj = qos_ptr->max_wall_pj;
->>>>>>> dee48961
 
 			if (job_desc->time_limit > qos_ptr->max_wall_pj) {
 				if (reason)
@@ -727,12 +717,6 @@
 			}
 		}
 
-<<<<<<< HEAD
-		if ((job_desc->min_nodes == NO_VAL) ||
-		    (job_desc->tres_req_cnt[TRES_ARRAY_CPU] > job_desc->min_nodes))
-			cpu_cnt = job_desc->tres_req_cnt[TRES_ARRAY_CPU];
-		qos_time_limit = qos_ptr->max_cpu_mins_pj / cpu_cnt;
-=======
 		if ((qos_out_ptr->grp_wall == INFINITE) &&
 		    (qos_ptr->grp_wall != INFINITE)) {
 			_set_time_limit(&job_desc->time_limit,
@@ -755,7 +739,6 @@
 				goto end_it;
 			}
 		}
->>>>>>> dee48961
 	}
 
 	if ((acct_policy_limit_set->max_tres[TRES_ARRAY_CPU] == ADMIN_SET_LIMIT)
