--- conflicted
+++ resolved
@@ -6,7 +6,7 @@
  *  Copyright (C) 2002-2006 The Regents of the University of California.
  *  Produced at Lawrence Livermore National Laboratory (cf, DISCLAIMER).
  *  Written by Joey Ekstrom <ekstrom1@llnl.gov>, Morris Jette <jette1@llnl.gov>
- *  UCRL-CODE-226842.
+ *  UCRL-CODE-217948.
  *  
  *  This file is part of SLURM, a resource management program.
  *  For details, see <http://www.llnl.gov/linux/slurm/>.
@@ -17,11 +17,7 @@
  *  any later version.
  *
  *  In addition, as a special exception, the copyright holders give permission 
-<<<<<<< HEAD
- *  to link the code of portions of this program with the OpenSSL library under
-=======
  *  to link the code of portions of this program with the OpenSSL library under 
->>>>>>> e77a2066
  *  certain conditions as described in each individual source file, and 
  *  distribute linked combinations including the two. You must obey the GNU 
  *  General Public License in all respects for all of the code used other than 
@@ -52,7 +48,7 @@
 #include "src/sinfo/sinfo.h"
 #include "src/sinfo/print.h"
 
-#ifdef HAVE_BG			     
+#ifdef HAVE_BG_FILES
 # include "src/plugins/select/bluegene/wrap_rm_api.h"
 #endif
 
@@ -64,11 +60,10 @@
 /************
  * Funtions *
  ************/
-static int  _bg_report(node_select_info_msg_t *node_select_ptr);
+static int  _bg_report(void);
 static int  _build_sinfo_data(List sinfo_list, 
-			      partition_info_msg_t *partition_msg,
-			      node_info_msg_t *node_msg,
-			      node_select_info_msg_t *node_select_msg);
+		partition_info_msg_t *partition_msg,
+		node_info_msg_t *node_msg);
 static void _create_sinfo(List sinfo_list, partition_info_t* part_ptr, 
 			  uint16_t part_inx, node_info_t *node_ptr);
 static bool _filter_out(node_info_t *node_ptr);
@@ -79,29 +74,16 @@
 static bool _match_part_data(sinfo_data_t *sinfo_ptr, 
                              partition_info_t* part_ptr);
 static int  _query_server(partition_info_msg_t ** part_pptr,
-			  node_info_msg_t ** node_pptr,
-			  node_select_info_msg_t ** node_select_pptr);
+		node_info_msg_t ** node_pptr);
 static void _sort_hostlist(List sinfo_list);
 static int  _strcmp(char *data1, char *data2);
 static void _update_sinfo(sinfo_data_t *sinfo_ptr, node_info_t *node_ptr);
 
-#ifdef HAVE_BG
-static void _update_nodes_for_bg(int node_scaling,
-				 node_info_msg_t *node_msg,
-				 bg_info_record_t *bg_info_record);
-enum {
-	SINFO_BG_IDLE_STATE,
-	SINFO_BG_ERROR_STATE,
-	SINFO_BG_ALLOC_STATE
-};
-#endif
-
 int main(int argc, char *argv[])
 {
 	log_options_t opts = LOG_OPTS_STDERR_ONLY;
 	partition_info_msg_t *partition_msg = NULL;
 	node_info_msg_t *node_msg = NULL;
-	node_select_info_msg_t *node_select_msg = NULL;
 	List sinfo_list = NULL;
 	int rc = 0;
 
@@ -113,15 +95,13 @@
 		&&  (params.iterate || params.verbose || params.long_output))
 			print_date();
 
-		if (_query_server(&partition_msg, &node_msg, &node_select_msg)
-		    != 0)
+		if (params.bg_flag)
+			(void) _bg_report();
+		else if (_query_server(&partition_msg, &node_msg) != 0)
 			rc = 1;
-		else if (params.bg_flag)
-			(void) _bg_report(node_select_msg);
 		else {
 			sinfo_list = list_create(_sinfo_list_delete);
-			_build_sinfo_data(sinfo_list, partition_msg,
-					  node_msg, node_select_msg);
+			_build_sinfo_data(sinfo_list, partition_msg, node_msg);
 	 		sort_sinfo_list(sinfo_list);
 			print_sinfo_list(sinfo_list);
 		}
@@ -146,8 +126,6 @@
 			return "MESH";
 		case (SELECT_TORUS):
 			return "TORUS";
-		case (SELECT_SMALL):
-			return "SMALL";
 	}
 	return "?";
 }
@@ -167,7 +145,7 @@
 {
 	static char tmp[16];
 
-#ifdef HAVE_BG
+#ifdef HAVE_BG_FILES
 	switch (state) {
 		case RM_PARTITION_BUSY:
 			return "BUSY";
@@ -191,13 +169,27 @@
 /*
  * _bg_report - download and print current bgblock state information
  */
-static int _bg_report(node_select_info_msg_t *node_select_ptr)
-{
-	int i;
-
-	if (!node_select_ptr) {
-		slurm_perror("No node_select_ptr given");
-		return SLURM_ERROR;
+static int _bg_report(void)
+{
+	static node_select_info_msg_t *old_bg_ptr = NULL, *new_bg_ptr;
+	int error_code, i;
+
+	if (old_bg_ptr) {
+		error_code = slurm_load_node_select(old_bg_ptr->last_update, 
+				&new_bg_ptr);
+		if (error_code == SLURM_SUCCESS)
+			select_g_free_node_info(&new_bg_ptr);
+		else if (slurm_get_errno() == SLURM_NO_CHANGE_IN_DATA) {
+			error_code = SLURM_SUCCESS;
+			new_bg_ptr = old_bg_ptr;
+		}
+	} else {
+		error_code = slurm_load_node_select((time_t) NULL, 
+				&new_bg_ptr);
+	}
+	if (error_code) {
+		slurm_perror("slurm_load_node_select");
+		return error_code;
 	}
 
 	if (!params.no_header)
@@ -205,17 +197,14 @@
 /*                      1234567890123456 123456789012 12345678 12345678 1234567890 12345+ */
 /*                      RMP_22Apr1544018 bg[123x456]  name     READY    TORUS      COPROCESSOR */
 
-	for (i=0; i<node_select_ptr->record_count; i++) {
+	for (i=0; i<new_bg_ptr->record_count; i++) {
 		printf("%-16.16s %-12.12s %-8.8s %-8.8s %-10.10s %s\n",
-		       node_select_ptr->bg_info_array[i].bg_block_id,
-		       node_select_ptr->bg_info_array[i].nodes,
-		       node_select_ptr->bg_info_array[i].owner_name,
-		       _part_state_str(
-			       node_select_ptr->bg_info_array[i].state),
-		       _conn_type_str(
-			       node_select_ptr->bg_info_array[i].conn_type),
-		       _node_use_str(
-			       node_select_ptr->bg_info_array[i].node_use));
+			new_bg_ptr->bg_info_array[i].bg_block_id,
+			new_bg_ptr->bg_info_array[i].nodes,
+			new_bg_ptr->bg_info_array[i].owner_name,
+			_part_state_str(new_bg_ptr->bg_info_array[i].state),
+			_conn_type_str(new_bg_ptr->bg_info_array[i].conn_type),
+			_node_use_str(new_bg_ptr->bg_info_array[i].node_use));
 	}
 
 	return SLURM_SUCCESS;
@@ -229,14 +218,10 @@
  */
 static int
 _query_server(partition_info_msg_t ** part_pptr,
-	      node_info_msg_t ** node_pptr,
-	      node_select_info_msg_t ** node_select_pptr)
+	      node_info_msg_t ** node_pptr)
 {
 	static partition_info_msg_t *old_part_ptr = NULL, *new_part_ptr;
 	static node_info_msg_t *old_node_ptr = NULL, *new_node_ptr;
-#ifdef HAVE_BG
-	static node_select_info_msg_t *old_bg_ptr = NULL, *new_bg_ptr;
-#endif
 	int error_code;
 	uint16_t show_flags = 0;
 
@@ -285,27 +270,6 @@
 	old_node_ptr = new_node_ptr;
 	*node_pptr = new_node_ptr;
 
-#ifdef HAVE_BG
-	if (old_bg_ptr) {
-		error_code = slurm_load_node_select(old_bg_ptr->last_update, 
-						    &new_bg_ptr);
-		if (error_code == SLURM_SUCCESS)
-			select_g_free_node_info(&old_bg_ptr);
-		else if (slurm_get_errno() == SLURM_NO_CHANGE_IN_DATA) {
-			error_code = SLURM_SUCCESS;
-			new_bg_ptr = old_bg_ptr;
-		}
-	} else {
-		error_code = slurm_load_node_select((time_t) NULL, 
-						    &new_bg_ptr);
-	}
-	if (error_code) {
-		slurm_perror("slurm_load_node_select");
-		return error_code;
-	}
-	old_bg_ptr = new_bg_ptr;
-	*node_select_pptr = new_bg_ptr;
-#endif
 	return SLURM_SUCCESS;
 }
 
@@ -315,54 +279,20 @@
  * sinfo_list IN/OUT - list of unique sinfo_data records to report
  * partition_msg IN - partition info message
  * node_msg IN - node info message
- * node_select_msg IN - node select info message (used for bluegene systems)
  * RET zero or error code 
  */
 static int _build_sinfo_data(List sinfo_list, 
 			     partition_info_msg_t *partition_msg, 
-			     node_info_msg_t *node_msg,
-			     node_select_info_msg_t *node_select_msg)
+			     node_info_msg_t *node_msg)
 {
 	node_info_t *node_ptr;
 	partition_info_t* part_ptr;
-	ListIterator itr;
+	ListIterator i;
 	int j;
 	hostlist_t hl;
 	sinfo_data_t *sinfo_ptr;
 	char *node_name = NULL;
-#ifdef HAVE_BG
-	int i=0;
-	bg_info_record_t *bg_info_record = NULL;
-	int node_scaling = partition_msg->partition_array[0].node_scaling;
-	char *slurm_user = xstrdup(slurmctld_conf.slurm_user_name);
-
-	for (i=0; i<node_msg->record_count; i++) {
-		node_ptr = &(node_msg->node_array[i]);
-		/* in each node_ptr we overload the threads var
-		 * with the number of cnodes in the used_cpus var
-		 * will be used to tell how many cnodes are
-		 * allocated and the cores will represent the cnodes
-		 * in an error state. So we can get an idle count by
-		 * subtracting those 2 numbers from the total possible
-		 * cnodes (which are the idle cnodes).
-		 */
-		node_ptr->threads = node_scaling;
-		node_ptr->cores = 0;
-		node_ptr->used_cpus = 0;
-	}
-
-	for (i=0; i<node_select_msg->record_count; i++) {
-		bg_info_record = &(node_select_msg->bg_info_array[i]);
-		
-		/* this block is idle we won't mark it */
-		if (bg_info_record->state != RM_PARTITION_ERROR
-		    && !strcmp(slurm_user, bg_info_record->owner_name))
-			continue;
-		_update_nodes_for_bg(node_scaling, node_msg, bg_info_record);
-	}
-	xfree(slurm_user);
-
-#endif
+
 	/* by default every partition is shown, even if no nodes */
 	if ((!params.node_flag) && params.match_flags.partition_flag) {
 		part_ptr = partition_msg->partition_array;
@@ -381,7 +311,6 @@
 		if (params.filtering && params.partition
 		&&  _strcmp(part_ptr->name, params.partition))
 			continue;
-
 		hl = hostlist_create(part_ptr->nodes);
 		while (1) {
 			if (node_name)
@@ -394,55 +323,11 @@
 				continue;
 			if (params.filtering && _filter_out(node_ptr))
 				continue;
-#ifdef HAVE_BG
-			for(i=0; i<3; i++) {
-				int norm = 0;
-				switch(i) {
-				case SINFO_BG_IDLE_STATE:
-					/* get the idle node count if
-					 * we don't have any error or
-					 * allocated nodes then we set
-					 * the norm flag and add it
-					 * as it's current state 
-					 */
-					node_ptr->threads -=
-						(node_ptr->cores
-						 + node_ptr->used_cpus);
-					if(node_ptr->threads == node_scaling)
-						norm = 1;
-					else
-						node_ptr->node_state =
-							NODE_STATE_IDLE;
-					
-					break;
-				case SINFO_BG_ERROR_STATE:
-					/* get the error node count */
-					if(!node_ptr->cores) 
-						continue;
-					node_ptr->node_state |= 
-						NODE_STATE_DRAIN;
-					node_ptr->threads = node_ptr->cores;
-					break;
-				case SINFO_BG_ALLOC_STATE:
-					/* get the allocated node count */
-					if(!node_ptr->used_cpus) 
-						continue;
-					node_ptr->node_state =
-						NODE_STATE_ALLOCATED;
-					
-					node_ptr->threads =
-						node_ptr->used_cpus;
-					break;
-				default:
-					error("unknown state");
-					break;
-				}
-#endif
-			itr = list_iterator_create(sinfo_list);
-			while ((sinfo_ptr = list_next(itr))) {
+			i = list_iterator_create(sinfo_list);
+			while ((sinfo_ptr = list_next(i))) {
 				if (!_match_part_data(sinfo_ptr, part_ptr))
 					continue;
-				if (sinfo_ptr->nodes_total
+				if (sinfo_ptr->nodes_tot
 				&& (!_match_node_data(sinfo_ptr, node_ptr)))
 					continue;
 				_update_sinfo(sinfo_ptr, node_ptr);
@@ -453,19 +338,11 @@
 				_create_sinfo(sinfo_list, part_ptr, 
 					      (uint16_t) j, node_ptr);
 			}
-			list_iterator_destroy(itr);
-#ifdef HAVE_BG
-			/* if we used the current state of
-			 * the node then we just continue.
-			 */
-			if(norm) 
-				break;
-			}
-#endif
+			list_iterator_destroy(i);
 		}
 		hostlist_destroy(hl);
 	}
-
+		
 	_sort_hostlist(sinfo_list);
 	return SLURM_SUCCESS;
 }
@@ -564,23 +441,8 @@
 	 * otherwise check cpus, disk, memory and weigth individually */
 	if (!params.exact_match)
 		return true;
-
 	if (params.match_flags.cpus_flag &&
 	    (node_ptr->cpus        != sinfo_ptr->min_cpus))
-		return false;
-	if (params.match_flags.sockets_flag &&
-	    (node_ptr->sockets     != sinfo_ptr->min_sockets))
-		return false;
-	if (params.match_flags.cores_flag &&
-	    (node_ptr->cores       != sinfo_ptr->min_cores))
-		return false;
-	if (params.match_flags.threads_flag &&
-	    (node_ptr->threads     != sinfo_ptr->min_threads))
-		return false;
-	if (params.match_flags.sct_flag &&
-	    ((node_ptr->sockets     != sinfo_ptr->min_sockets) ||
-	     (node_ptr->cores       != sinfo_ptr->min_cores) ||
-	     (node_ptr->threads     != sinfo_ptr->min_threads)))
 		return false;
 	if (params.match_flags.disk_flag &&
 	    (node_ptr->tmp_disk    != sinfo_ptr->min_disk))
@@ -642,32 +504,17 @@
 static void _update_sinfo(sinfo_data_t *sinfo_ptr, node_info_t *node_ptr)
 {
 	uint16_t base_state;
-	int node_scaling;
-
-#ifdef HAVE_BG
-	node_scaling = node_ptr->threads;
-	if(!node_scaling)
-		return;
-#else
+	int node_scaling = 1;
+
 	if(sinfo_ptr->part_info->node_scaling)
 		node_scaling = sinfo_ptr->part_info->node_scaling;
-	else
-		node_scaling = 1;
-#endif
-	base_state = node_ptr->node_state & NODE_STATE_BASE;
-
-	if (sinfo_ptr->nodes_total == 0) {	/* first node added */
+	
+	if (sinfo_ptr->nodes_tot == 0) {	/* first node added */
 		sinfo_ptr->node_state = node_ptr->node_state;
 		sinfo_ptr->features   = node_ptr->features;
 		sinfo_ptr->reason     = node_ptr->reason;
 		sinfo_ptr->min_cpus   = node_ptr->cpus;
 		sinfo_ptr->max_cpus   = node_ptr->cpus;
-		sinfo_ptr->min_sockets = node_ptr->sockets;
-		sinfo_ptr->max_sockets = node_ptr->sockets;
-		sinfo_ptr->min_cores   = node_ptr->cores;
-		sinfo_ptr->max_cores   = node_ptr->cores;
-		sinfo_ptr->min_threads = node_ptr->threads;
-		sinfo_ptr->max_threads = node_ptr->threads;
 		sinfo_ptr->min_disk   = node_ptr->tmp_disk;
 		sinfo_ptr->max_disk   = node_ptr->tmp_disk;
 		sinfo_ptr->min_mem    = node_ptr->real_memory;
@@ -684,21 +531,6 @@
 		if (sinfo_ptr->max_cpus < node_ptr->cpus)
 			sinfo_ptr->max_cpus = node_ptr->cpus;
 
-		if (sinfo_ptr->min_sockets > node_ptr->sockets)
-			sinfo_ptr->min_sockets = node_ptr->sockets;
-		if (sinfo_ptr->max_sockets < node_ptr->sockets)
-			sinfo_ptr->max_sockets = node_ptr->sockets;
-
-		if (sinfo_ptr->min_cores > node_ptr->cores)
-			sinfo_ptr->min_cores = node_ptr->cores;
-		if (sinfo_ptr->max_cores < node_ptr->cores)
-			sinfo_ptr->max_cores = node_ptr->cores;
-
-		if (sinfo_ptr->min_threads > node_ptr->threads)
-			sinfo_ptr->min_threads = node_ptr->threads;
-		if (sinfo_ptr->max_threads < node_ptr->threads)
-			sinfo_ptr->max_threads = node_ptr->threads;
-
 		if (sinfo_ptr->min_disk > node_ptr->tmp_disk)
 			sinfo_ptr->min_disk = node_ptr->tmp_disk;
 		if (sinfo_ptr->max_disk < node_ptr->tmp_disk)
@@ -715,6 +547,7 @@
 			sinfo_ptr->max_weight = node_ptr->weight;
 	}
 
+	base_state = node_ptr->node_state & NODE_STATE_BASE;
 	if (node_ptr->node_state & NODE_STATE_DRAIN)
 		sinfo_ptr->nodes_other += node_scaling;
 	else if ((base_state == NODE_STATE_ALLOCATED)
@@ -724,61 +557,9 @@
 		sinfo_ptr->nodes_idle += node_scaling;
 	else 
 		sinfo_ptr->nodes_other += node_scaling;
-	sinfo_ptr->nodes_total += node_scaling;
-
-	sinfo_ptr->cpus_alloc += node_ptr->used_cpus;
-	sinfo_ptr->cpus_total += node_ptr->cpus;
-	if ((sinfo_ptr->node_state & NODE_STATE_DRAIN) ||
-	    (base_state == NODE_STATE_DOWN)) {
-		sinfo_ptr->cpus_other += node_ptr->cpus -
-					 node_ptr->used_cpus;
-	} else {
-		sinfo_ptr->cpus_idle += node_ptr->cpus -
-					node_ptr->used_cpus;
-	}
-
+	sinfo_ptr->nodes_tot += node_scaling;
 	hostlist_push(sinfo_ptr->nodes, node_ptr->name);
 }
-
-#ifdef HAVE_BG
-
-static void _update_nodes_for_bg(int node_scaling,
-				 node_info_msg_t *node_msg,
-				 bg_info_record_t *bg_info_record)
-{
-	node_info_t *node_ptr = NULL;
-	hostlist_t hl;
-	char *node_name = NULL;
-
-	/* we are using less than one node */
-	if(bg_info_record->conn_type == SELECT_SMALL) 
-		node_scaling = bg_info_record->node_cnt;
-       		   
-	hl = hostlist_create(bg_info_record->nodes);
-	while (1) {
-		if (node_name)
-			free(node_name);
-		node_name = hostlist_shift(hl);
-		if (!node_name)
-			break;
-		node_ptr = _find_node(node_name, node_msg);
-		if (!node_ptr)
-			continue;
-		/* cores is overloaded to be the cnodes in an error
-		 * state and used_cpus is overloaded to be the nodes in
-		 * use.  No block should be sent in here if it isn't
-		 * in use (that doesn't mean in a free state, it means
-		 * the user isn't slurm or the block is in an error state.  
-		 */
-		if(bg_info_record->state == RM_PARTITION_ERROR) 
-			node_ptr->cores += node_scaling;
-		else
-			node_ptr->used_cpus += node_scaling;
-	}
-	hostlist_destroy(hl);
-	
-}
-#endif
 
 /* 
  * _create_sinfo - create an sinfo record for the given node and partition
@@ -796,53 +577,23 @@
 	sinfo_ptr = xmalloc(sizeof(sinfo_data_t));
 
 	sinfo_ptr->part_info = part_ptr;
-
+	if(sinfo_ptr->part_info->node_scaling) {
+		node_scaling = sinfo_ptr->part_info->node_scaling;
+	}
 	if (node_ptr) {
 		uint16_t base_state = node_ptr->node_state & 
 			NODE_STATE_BASE;
-#ifdef HAVE_BG
-		node_scaling = node_ptr->threads;
-		if(!node_scaling)
-			return;
-#else
-		if(sinfo_ptr->part_info->node_scaling)
-			node_scaling = sinfo_ptr->part_info->node_scaling;
-		else
-			node_scaling = 1;
-#endif
 		sinfo_ptr->node_state = node_ptr->node_state;
 		if ((base_state == NODE_STATE_ALLOCATED)
 		||  (node_ptr->node_state & NODE_STATE_COMPLETING))
-			sinfo_ptr->nodes_alloc = node_scaling;
+			sinfo_ptr->nodes_alloc += node_scaling;
 		else if (base_state == NODE_STATE_IDLE)
-			sinfo_ptr->nodes_idle = node_scaling;
+			sinfo_ptr->nodes_idle += node_scaling;
 		else 
-			sinfo_ptr->nodes_other = node_scaling;
-		sinfo_ptr->nodes_total = node_scaling;
+			sinfo_ptr->nodes_other += node_scaling;
+		sinfo_ptr->nodes_tot += node_scaling;
 		sinfo_ptr->min_cpus = node_ptr->cpus;
 		sinfo_ptr->max_cpus = node_ptr->cpus;
-
-		sinfo_ptr->cpus_alloc = node_ptr->used_cpus;
-		sinfo_ptr->cpus_total = node_ptr->cpus;
-		if ((sinfo_ptr->node_state & NODE_STATE_DRAIN) ||
-		    (base_state == NODE_STATE_DOWN)) {
-			sinfo_ptr->cpus_idle  = 0;
-			sinfo_ptr->cpus_other = node_ptr->cpus -
-						node_ptr->used_cpus;
-		} else {
-			sinfo_ptr->cpus_idle  = node_ptr->cpus -
-						node_ptr->used_cpus;
-			sinfo_ptr->cpus_other = 0;
-		}
-
-		sinfo_ptr->min_sockets = node_ptr->sockets;
-		sinfo_ptr->max_sockets = node_ptr->sockets;
-
-		sinfo_ptr->min_cores = node_ptr->cores;
-		sinfo_ptr->max_cores = node_ptr->cores;
-
-		sinfo_ptr->min_threads = node_ptr->threads;
-		sinfo_ptr->max_threads = node_ptr->threads;
 
 		sinfo_ptr->min_disk = node_ptr->tmp_disk;
 		sinfo_ptr->max_disk = node_ptr->tmp_disk;
