/*****************************************************************************\
 *  other_select.c - node selection plugin wrapper for Cray.
 *
 *  NOTE: The node selection plugin itself is intimately tied to slurmctld
 *  functions and data structures. Some related functions (e.g. data structure
 *  un/packing, environment variable setting) are required by most SLURM
 *  commands. Since some of these commands must be executed on the BlueGene
 *  front-end nodes, the functions they require are here rather than within
 *  the plugin. This is because functions required by the plugin can not be
 *  resolved on the front-end nodes, so we can't load the plugins there.
 *****************************************************************************
 *  Copyright (C) 2002-2007 The Regents of the University of California.
 *  Copyright (C) 2008-2009 Lawrence Livermore National Security.
 *  Produced at Lawrence Livermore National Laboratory (cf, DISCLAIMER).
 *  Written by Morris Jette <jette1@llnl.gov>.
 *  CODE-OCEC-09-009. All rights reserved.
 *
 *  This file is part of SLURM, a resource management program.
 *  For details, see <http://www.schedmd.com/slurmdocs/>.
 *  Please also read the included file: DISCLAIMER.
 *
 *  SLURM is free software; you can redistribute it and/or modify it under
 *  the terms of the GNU General Public License as published by the Free
 *  Software Foundation; either version 2 of the License, or (at your option)
 *  any later version.
 *
 *  In addition, as a special exception, the copyright holders give permission
 *  to link the code of portions of this program with the OpenSSL library under
 *  certain conditions as described in each individual source file, and
 *  distribute linked combinations including the two. You must obey the GNU
 *  General Public License in all respects for all of the code used other than
 *  OpenSSL. If you modify file(s) with this exception, you may extend this
 *  exception to your version of the file(s), but you are not obligated to do
 *  so. If you do not wish to do so, delete this exception statement from your
 *  version.  If you delete this exception statement from all source files in
 *  the program, then also delete it here.
 *
 *  SLURM is distributed in the hope that it will be useful, but WITHOUT ANY
 *  WARRANTY; without even the implied warranty of MERCHANTABILITY or FITNESS
 *  FOR A PARTICULAR PURPOSE.  See the GNU General Public License for more
 *  details.
 *
 *  You should have received a copy of the GNU General Public License along
 *  with SLURM; if not, write to the Free Software Foundation, Inc.,
 *  51 Franklin Street, Fifth Floor, Boston, MA 02110-1301  USA.
\*****************************************************************************/

#ifdef HAVE_CONFIG_H
#  include "config.h"
#endif

#include <pthread.h>
#include <dirent.h>

#include "other_select.h"
#include "src/common/plugin.h"
#include "src/common/plugrack.h"
#include "src/common/slurm_protocol_api.h"
#include "src/common/xstring.h"
#include "src/common/node_select.h"

/*
 * Must be synchronized with slurm_select_ops_t in node_select.h.
 */
const char *node_select_syms[] = {
	"plugin_id",
	"select_p_state_save",
	"select_p_state_restore",
	"select_p_job_init",
	"select_p_node_ranking",
	"select_p_node_init",
	"select_p_block_init",
	"select_p_job_test",
	"select_p_job_begin",
	"select_p_job_ready",
	"select_p_job_expand_allow",
	"select_p_job_expand",
	"select_p_job_resized",
	"select_p_job_signal",
	"select_p_job_fini",
	"select_p_job_suspend",
	"select_p_job_resume",
	"select_p_step_pick_nodes",
	"select_p_step_finish",
	"select_p_pack_select_info",
	"select_p_select_nodeinfo_pack",
	"select_p_select_nodeinfo_unpack",
	"select_p_select_nodeinfo_alloc",
	"select_p_select_nodeinfo_free",
	"select_p_select_nodeinfo_set_all",
	"select_p_select_nodeinfo_set",
	"select_p_select_nodeinfo_get",
	"select_p_select_jobinfo_alloc",
	"select_p_select_jobinfo_free",
	"select_p_select_jobinfo_set",
	"select_p_select_jobinfo_get",
	"select_p_select_jobinfo_copy",
	"select_p_select_jobinfo_pack",
	"select_p_select_jobinfo_unpack",
	"select_p_select_jobinfo_sprint",
	"select_p_select_jobinfo_xstrdup",
	"select_p_update_block",
	"select_p_update_sub_node",
	"select_p_fail_cnode",
	"select_p_get_info_from_plugin",
	"select_p_update_node_config",
	"select_p_update_node_state",
	"select_p_alter_node_cnt",
	"select_p_reconfigure",
	"select_p_resv_test",
	"select_p_ba_init",
	"select_p_ba_fini",
	"select_p_ba_get_dims",
};

static slurm_select_ops_t ops;
static plugin_context_t *g_context = NULL;
static pthread_mutex_t	g_context_lock = PTHREAD_MUTEX_INITIALIZER;
static bool init_run = false;

/*
 * Initialize context for node selection plugin
 */
extern int other_select_init(void)
{
	int retval = SLURM_SUCCESS;
	char *plugin_type = "select";
	char *type = NULL;

	if (init_run && g_context)
		return retval;

	slurm_mutex_lock(&g_context_lock);

	if (g_context)
		goto done;

	/*
	 * FIXME: At the moment the smallest Cray allocation unit are still
	 * full nodes. Node sharing (even across NUMA sockets of the same
	 * node) is, as of CLE 3.1 (summer 2010) still not supported, i.e.
	 * as per the LIMITATIONS section of the aprun(1) manpage of the
	 * 3.1.27A release).
	 * Hence for the moment we can only use select/linear.  If some
	 * time in the future this is allowable use code such as this
	 * to make things switch to the cons_res plugin.
	 * if (slurmctld_conf.select_type_param & CR_CONS_RES)
	 *	type = "select/cons_res";
	 * else
	 *	type = "select/linear";
	 */
	type = "select/linear";
	if (!(g_context = plugin_context_create(
		     plugin_type, type, (void **)&ops,
		     node_select_syms, sizeof(node_select_syms)))) {
		error("cannot create %s context for %s", plugin_type, type);
		retval = SLURM_ERROR;
		goto done;
	}
	init_run = true;

done:
	slurm_mutex_unlock(&g_context_lock);
	return retval;
}

extern int other_select_fini(void)
{
	int rc = SLURM_SUCCESS;

	slurm_mutex_lock(&g_context_lock);
	init_run = false;
	if (!g_context)
		goto fini;

	rc = plugin_context_destroy(g_context);
	g_context = NULL;
fini:
	slurm_mutex_unlock(&g_context_lock);
	return rc;
}

/*
 * Save any global state information
 * IN dir_name - directory into which the data can be stored
 */
extern int other_state_save(char *dir_name)
{
	if (other_select_init() < 0)
		return SLURM_ERROR;

	return (*(ops.state_save))(dir_name);
}

/*
 * Initialize context for node selection plugin and
 * restore any global state information
 * IN dir_name - directory from which the data can be restored
 */
extern int other_state_restore(char *dir_name)
{
	if (other_select_init() < 0)
		return SLURM_ERROR;

	return (*(ops.state_restore))(dir_name);
}

/*
 * Note the initialization of job records, issued upon restart of
 * slurmctld and used to synchronize any job state.
 */
extern int other_job_init(List job_list)
{
	if (other_select_init() < 0)
		return SLURM_ERROR;

	return (*(ops.job_init))(job_list);
}

/*
 * Note re/initialization of node record data structure
 * IN node_ptr - current node data
 * IN node_count - number of node entries
 */
extern int other_node_init(struct node_record *node_ptr, int node_cnt)
{
	if (other_select_init() < 0)
		return SLURM_ERROR;

	return (*(ops.node_init))(node_ptr, node_cnt);
}


/*
 * Note re/initialization of block record data structure
 * IN block_list - list of partition records
 */
extern int other_block_init(List block_list)
{
	if (other_select_init() < 0)
		return SLURM_ERROR;

	return (*(ops.block_init))(block_list);
}

/*
 * Select the "best" nodes for given job from those available
 * IN/OUT job_ptr - pointer to job being considered for initiation,
 *                  set's start_time when job expected to start
 * IN/OUT bitmap - map of nodes being considered for allocation on input,
 *                 map of nodes actually to be assigned on output
 * IN min_nodes - minimum number of nodes to allocate to job
 * IN max_nodes - maximum number of nodes to allocate to job
 * IN req_nodes - requested (or desired) count of nodes
 * IN mode - SELECT_MODE_RUN_NOW: try to schedule job now
 *           SELECT_MODE_TEST_ONLY: test if job can ever run
 *           SELECT_MODE_WILL_RUN: determine when and where job can run
 * IN preemptee_candidates - List of pointers to jobs which can bee preempted
 * IN/OUT preemptee_job_list - Pointer to list of job pointers. These are the
 *		jobs to be preempted to initiate the pending job. Not set
 *		if mode=SELECT_MODE_TEST_ONLY or input pointer is NULL.
 *		Existing list is appended to.
 * RET zero on success, EINVAL otherwise
 */
extern int other_job_test(struct job_record *job_ptr, bitstr_t *bitmap,
			     uint32_t min_nodes, uint32_t max_nodes,
			     uint32_t req_nodes, uint16_t mode,
			     List preemptee_candidates,
			     List *preemptee_job_list)
{
	if (other_select_init() < 0)
		return SLURM_ERROR;

	return (*(ops.job_test))
		(job_ptr, bitmap,
		 min_nodes, max_nodes,
		 req_nodes, mode,
		 preemptee_candidates,
		 preemptee_job_list);
}

/*
 * Note initiation of job is about to begin. Called immediately
 * after other_job_test(). Executed from slurmctld.
 * IN job_ptr - pointer to job being initiated
 */
extern int other_job_begin(struct job_record *job_ptr)
{
	if (other_select_init() < 0)
		return SLURM_ERROR;

	return (*(ops.job_begin))(job_ptr);
}

/*
 * determine if job is ready to execute per the node select plugin
 * IN job_ptr - pointer to job being tested
 * RET: -2 fatal error, -1 try again, 1 if ready to execute,
 *	0 not ready to execute
 */
extern int other_job_ready(struct job_record *job_ptr)
{
	if (other_select_init() < 0)
		return -1;

	return (*(ops.job_ready))(job_ptr);
}

/*
 * Test if expanding a job is permitted
 */
extern bool other_job_expand_allow(void)
{
	if (other_select_init() < 0)
		return false;

	return (*(ops.job_expand_allow))();
}

/*
 * Move the resource allocated to one job into that of another job.
 *	All resources are removed from "from_job_ptr" and moved into
 *	"to_job_ptr". Also see other_job_resized().
 * RET: 0 or an error code
 */
extern int other_job_expand(struct job_record *from_job_ptr,
			    struct job_record *to_job_ptr)
{
	if (other_select_init() < 0)
		return -1;

	return (*(ops.job_expand))(from_job_ptr, to_job_ptr);
}

/*
 * Modify internal data structures for a job that has decreased job size.
 *	Only support jobs shrinking. Also see other_job_expand();
 * RET: 0 or an error code
 */
extern int other_job_resized(struct job_record *job_ptr,
			     struct node_record *node_ptr)
{
	if (other_select_init() < 0)
		return -1;

	return (*(ops.job_resized))(job_ptr, node_ptr);
}

/*
 * Pass job-step signal to other plugin.
 * IN job_ptr - job to be signalled
 * IN signal  - signal(7) number
 */
extern int other_job_signal(struct job_record *job_ptr, int signal)
{
	if (other_select_init() < 0)
		return -1;

	return (*(ops.job_signal))(job_ptr, signal);
}

/*
 * Note termination of job is starting. Executed from slurmctld.
 * IN job_ptr - pointer to job being terminated
 */
extern int other_job_fini(struct job_record *job_ptr)
{
	if (other_select_init() < 0)
		return SLURM_ERROR;

	return (*(ops.job_fini))(job_ptr);
}

/*
 * Suspend a job. Executed from slurmctld.
 * IN job_ptr - pointer to job being suspended
 * indf_susp IN - set if job is being suspended indefinitely by user
 *                or admin, otherwise suspended for gang scheduling
 * RET SLURM_SUCCESS or error code
 */
extern int other_job_suspend(struct job_record *job_ptr, bool indf_susp)
{
	if (other_select_init() < 0)
		return SLURM_ERROR;

	return (*(ops.job_suspend))(job_ptr, indf_susp);
}

/*
 * Resume a job. Executed from slurmctld.
 * indf_susp IN - set if job is being resumed from indefinite suspend by user
 *                or admin, otherwise resume from gang scheduling
 * IN job_ptr - pointer to job being resumed
 * RET SLURM_SUCCESS or error code
 */
extern int other_job_resume(struct job_record *job_ptr, bool indf_susp)
{
	if (other_select_init() < 0)
		return SLURM_ERROR;

	return (*(ops.job_resume))(job_ptr, indf_susp);
}

/*
 * Select the "best" nodes for given job step from those available in
 * a job allocation.
 *
 * IN/OUT job_ptr - pointer to job already allocated and running in a
 *                  block where the step is to run.
 *                  set's start_time when job expected to start
 * OUT step_jobinfo - Fill in the resources to be used if not
 *                    full size of job.
 * IN node_count  - How many nodes we are looking for.
 * RET map of slurm nodes to be used for step, NULL on failure
 */
extern bitstr_t *other_step_pick_nodes(struct job_record *job_ptr,
				       select_jobinfo_t *jobinfo,
				       uint32_t node_count)
{
	if (other_select_init() < 0)
		return NULL;

	return (*(ops.step_pick_nodes))(job_ptr, jobinfo, node_count);
}

/*
 * clear what happened in select_g_step_pick_nodes
 * IN/OUT step_ptr - Flush the resources from the job and step.
 */
extern int other_step_finish(struct step_record *step_ptr)
{
	if (other_select_init() < 0)
		return SLURM_ERROR;

	return (*(ops.step_finish))
		(step_ptr);
}

extern int other_pack_select_info(time_t last_query_time, uint16_t show_flags,
				  Buf *buffer, uint16_t protocol_version)
{
	if (other_select_init() < 0)
		return SLURM_ERROR;

	return (*(ops.pack_select_info))
		(last_query_time, show_flags, buffer, protocol_version);
}

extern int other_select_nodeinfo_pack(select_nodeinfo_t *nodeinfo,
				      Buf buffer,
				      uint16_t protocol_version)
{
	if (other_select_init() < 0)
		return SLURM_ERROR;

	return (*(ops.nodeinfo_pack))(nodeinfo, buffer, protocol_version);
}

extern int other_select_nodeinfo_unpack(select_nodeinfo_t **nodeinfo,
					Buf buffer,
					uint16_t protocol_version)
{
	if (other_select_init() < 0)
		return SLURM_ERROR;

	return (*(ops.nodeinfo_unpack))(nodeinfo, buffer, protocol_version);
}

extern select_nodeinfo_t *other_select_nodeinfo_alloc(void)
{
	if (other_select_init() < 0)
		return NULL;

	return (*(ops.nodeinfo_alloc))();
}

extern int other_select_nodeinfo_free(select_nodeinfo_t *nodeinfo)
{
	if (other_select_init() < 0)
		return SLURM_ERROR;

	return (*(ops.nodeinfo_free))(nodeinfo);
}

extern int other_select_nodeinfo_set_all(void)
{
	if (other_select_init() < 0)
		return SLURM_ERROR;

	return (*(ops.nodeinfo_set_all))();
}

extern int other_select_nodeinfo_set(struct job_record *job_ptr)
{
	if (other_select_init() < 0)
		return SLURM_ERROR;

	return (*(ops.nodeinfo_set))(job_ptr);
}

extern int other_select_nodeinfo_get(select_nodeinfo_t *nodeinfo,
					enum select_nodedata_type dinfo,
					enum node_states state,
					void *data)
{
	if (other_select_init() < 0)
		return SLURM_ERROR;

	return (*(ops.nodeinfo_get))(nodeinfo, dinfo, state, data);
}

extern select_jobinfo_t *other_select_jobinfo_alloc(void)
{
	if (other_select_init() < 0)
		return NULL;

	return (*(ops.jobinfo_alloc))();;
}

/* free storage previously allocated for a select job credential
 * IN jobinfo  - the select job credential to be freed
 */
extern int other_select_jobinfo_free(select_jobinfo_t *jobinfo)
{
	if (other_select_init() < 0)
		return SLURM_ERROR;
	return (*(ops.jobinfo_free))(jobinfo);
}

extern int other_select_jobinfo_set(select_jobinfo_t *jobinfo,
				       enum select_jobdata_type data_type,
				       void *data)
{
	if (other_select_init() < 0)
		return SLURM_ERROR;

	return (*(ops.jobinfo_set))(jobinfo, data_type, data);
}

/* get data from a select job credential
 * IN jobinfo  - updated select job credential
 * IN data_type - type of data to enter into job credential
 * IN/OUT data - the data to enter into job credential
 */
extern int other_select_jobinfo_get(select_jobinfo_t *jobinfo,
				       enum select_jobdata_type data_type,
				       void *data)
{
	if (other_select_init() < 0)
		return SLURM_ERROR;

	return (*(ops.jobinfo_get))(jobinfo, data_type, data);
}

/* copy a select job credential
 * IN jobinfo - the select job credential to be copied
 * RET        - the copy or NULL on failure
 * NOTE: returned value must be freed using other_free_jobinfo
 */
extern select_jobinfo_t *other_select_jobinfo_copy(
	select_jobinfo_t *jobinfo)
{
	if (other_select_init() < 0)
		return NULL;

	return (*(ops.jobinfo_copy))(jobinfo);
}

/* pack a select job credential into a buffer in machine independent form
 * IN jobinfo  - the select job credential to be saved
 * OUT buffer  - buffer with select credential appended
 * RET         - slurm error code
 */
extern int other_select_jobinfo_pack(select_jobinfo_t *jobinfo,
				     Buf buffer,
				     uint16_t protocol_version)
{
	if (other_select_init() < 0)
		return SLURM_ERROR;

	return (*(ops.jobinfo_pack))(jobinfo, buffer, protocol_version);
}

/* unpack a select job credential from a buffer
 * OUT jobinfo - the select job credential read
 * IN  buffer  - buffer with select credential read from current pointer loc
 * RET         - slurm error code
 * NOTE: returned value must be freed using other_free_jobinfo
 */
extern int other_select_jobinfo_unpack(select_jobinfo_t **jobinfo,
				       Buf buffer,
				       uint16_t protocol_version)
{
	if (other_select_init() < 0)
		return SLURM_ERROR;

	return (*(ops.jobinfo_unpack))(jobinfo, buffer, protocol_version);
}

/* write select job credential to a string
 * IN jobinfo - a select job credential
 * OUT buf    - location to write job credential contents
 * IN size    - byte size of buf
 * IN mode    - print mode, see enum select_print_mode
 * RET        - the string, same as buf
 */
extern char *other_select_jobinfo_sprint(select_jobinfo_t *jobinfo,
					    char *buf, size_t size, int mode)
{
	if (other_select_init() < 0)
		return NULL;

	return (*(ops.jobinfo_sprint))(jobinfo, buf, size, mode);
}
/* write select job info to a string
 * IN jobinfo - a select job credential
 * IN mode    - print mode, see enum select_print_mode
 * RET        - char * containing string of request
 */
extern char *other_select_jobinfo_xstrdup(
	select_jobinfo_t *jobinfo, int mode)
{
	if (other_select_init() < 0)
		return NULL;

	return (*(ops.jobinfo_xstrdup))(jobinfo, mode);
}

/*
 * Update specific block (usually something has gone wrong)
 * IN block_desc_ptr - information about the block
 */
extern int other_update_block (update_block_msg_t *block_desc_ptr)
{
	if (other_select_init() < 0)
		return SLURM_ERROR;

	return (*(ops.update_block))(block_desc_ptr);
}

/*
 * Update specific sub nodes (usually something has gone wrong)
 * IN block_desc_ptr - information about the block
 */
extern int other_update_sub_node (update_block_msg_t *block_desc_ptr)
{
	if (other_select_init() < 0)
		return SLURM_ERROR;

	return (*(ops.update_sub_node))(block_desc_ptr);
}

/*
 * Fail certain cnodes in a blocks midplane (usually comes from the
 *        IBM runjob mux)
 * IN step_ptr - step that failed
 */
extern int other_fail_cnode (struct step_record *step_ptr)
{
	if (other_select_init() < 0)
		return SLURM_ERROR;

	return (*(ops.fail_cnode))(step_ptr);
}

/*
 * Get select data from a plugin
 * IN dinfo     - type of data to get from the node record
 *                (see enum select_plugindata_info)
 * IN/OUT data  - the data to get from node record
 */
extern int other_get_info_from_plugin (enum select_plugindata_info dinfo,
					  struct job_record *job_ptr,
					  void *data)
{
	if (other_select_init() < 0)
		return SLURM_ERROR;

	return (*(ops.get_info_from_plugin))(dinfo, job_ptr, data);
}

/*
 * Updated a node configuration. This happens when a node registers with
 *     more resources than originally configured (e.g. memory).
 * IN index  - index into the node record list
 * RETURN SLURM_SUCCESS on success || SLURM_ERROR else wise
 */
extern int other_update_node_config (int index)
{
	if (other_select_init() < 0)
		return SLURM_ERROR;

	return (*(ops.
		  update_node_config))(index);
}

/*
 * Updated a node state in the plugin, this should happen when a node is
 * drained or put into a down state then changed back.
 * IN index  - index into the node record list
 * IN state  - state to update to
 * RETURN SLURM_SUCCESS on success || SLURM_ERROR else wise
 */
extern int other_update_node_state (struct node_record *node_ptr)
{
	if (other_select_init() < 0)
		return SLURM_ERROR;

	return (*(ops.update_node_state))(node_ptr);
}

/*
 * Alter the node count for a job given the type of system we are on
 * IN/OUT job_desc  - current job desc
 */
extern int other_alter_node_cnt (enum select_node_cnt type, void *data)
{
	if (other_select_init() < 0)
		return SLURM_ERROR;

	return (*(ops.alter_node_cnt))(type, data);
}

/*
 * Note reconfiguration or change in partition configuration
 */
extern int other_reconfigure (void)
{
	if (other_select_init() < 0)
		return SLURM_ERROR;

	return (*(ops.reconfigure))();
}

/*
 * other_resv_test - Identify the nodes which "best" satisfy a reservation
 *	request. "best" is defined as either single set of consecutive nodes
 *	satisfying the request and leaving the minimum number of unused nodes
 *	OR the fewest number of consecutive node sets
 * IN avail_bitmap - nodes available for the reservation
 * IN node_cnt - count of required nodes
 * RET - nodes selected for use by the reservation
 */
<<<<<<< HEAD
extern bitstr_t * other_resv_test(bitstr_t *avail_bitmap, uint32_t node_cnt, bitstr_t **core_bitmap)
=======
extern bitstr_t * other_resv_test(bitstr_t *avail_bitmap, uint32_t node_cnt,
				  uint32_t core_cnt, bitstr_t **core_bitmap)
>>>>>>> 75190243
{
	if (other_select_init() < 0)
		return NULL;

<<<<<<< HEAD
	return (*(other_select_context->ops.resv_test))
		(avail_bitmap, node_cnt, 0, NULL);
=======
	return (*(ops.resv_test))(avail_bitmap, node_cnt, core_cnt,
				  core_bitmap);
>>>>>>> 75190243
}

extern void other_ba_init(node_info_msg_t *node_info_ptr, bool sanity_check)
{
	if (other_select_init() < 0)
		return;

	(*(ops.ba_init))(node_info_ptr, sanity_check);
}

extern void other_ba_fini(void)
{
	if (other_select_init() < 0)
		return;

	(*(ops.ba_fini))();
}

extern int *other_ba_get_dims(void)
{
	if (other_select_init() < 0)
		return NULL;

	return (*(ops.ba_get_dims))();
}<|MERGE_RESOLUTION|>--- conflicted
+++ resolved
@@ -741,23 +741,14 @@
  * IN node_cnt - count of required nodes
  * RET - nodes selected for use by the reservation
  */
-<<<<<<< HEAD
-extern bitstr_t * other_resv_test(bitstr_t *avail_bitmap, uint32_t node_cnt, bitstr_t **core_bitmap)
-=======
 extern bitstr_t * other_resv_test(bitstr_t *avail_bitmap, uint32_t node_cnt,
 				  uint32_t core_cnt, bitstr_t **core_bitmap)
->>>>>>> 75190243
 {
 	if (other_select_init() < 0)
 		return NULL;
 
-<<<<<<< HEAD
-	return (*(other_select_context->ops.resv_test))
-		(avail_bitmap, node_cnt, 0, NULL);
-=======
 	return (*(ops.resv_test))(avail_bitmap, node_cnt, core_cnt,
 				  core_bitmap);
->>>>>>> 75190243
 }
 
 extern void other_ba_init(node_info_msg_t *node_info_ptr, bool sanity_check)
