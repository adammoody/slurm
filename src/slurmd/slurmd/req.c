/*****************************************************************************\
 *  src/slurmd/slurmd/req.c - slurmd request handling
 *****************************************************************************
 *  Copyright (C) 2002-2007 The Regents of the University of California.
 *  Copyright (C) 2008-2010 Lawrence Livermore National Security.
 *  Portions Copyright (C) 2010-2013 SchedMD LLC.
 *  Produced at Lawrence Livermore National Laboratory (cf, DISCLAIMER).
 *  Written by Mark Grondona <mgrondona@llnl.gov>.
 *  CODE-OCEC-09-009. All rights reserved.
 *
 *  This file is part of SLURM, a resource management program.
 *  For details, see <http://slurm.schedmd.com/>.
 *  Please also read the included file: DISCLAIMER.
 *
 *  SLURM is free software; you can redistribute it and/or modify it under
 *  the terms of the GNU General Public License as published by the Free
 *  Software Foundation; either version 2 of the License, or (at your option)
 *  any later version.
 *
 *  In addition, as a special exception, the copyright holders give permission
 *  to link the code of portions of this program with the OpenSSL library under
 *  certain conditions as described in each individual source file, and
 *  distribute linked combinations including the two. You must obey the GNU
 *  General Public License in all respects for all of the code used other than
 *  OpenSSL. If you modify file(s) with this exception, you may extend this
 *  exception to your version of the file(s), but you are not obligated to do
 *  so. If you do not wish to do so, delete this exception statement from your
 *  version.  If you delete this exception statement from all source files in
 *  the program, then also delete it here.
 *
 *  SLURM is distributed in the hope that it will be useful, but WITHOUT ANY
 *  WARRANTY; without even the implied warranty of MERCHANTABILITY or FITNESS
 *  FOR A PARTICULAR PURPOSE.  See the GNU General Public License for more
 *  details.
 *
 *  You should have received a copy of the GNU General Public License along
 *  with SLURM; if not, write to the Free Software Foundation, Inc.,
 *  51 Franklin Street, Fifth Floor, Boston, MA 02110-1301  USA.
\*****************************************************************************/
#if HAVE_CONFIG_H
#  include "config.h"
#endif

#include <fcntl.h>
#include <grp.h>
#include <pthread.h>
#include <sched.h>
#include <signal.h>
#include <stdlib.h>
#include <string.h>
#include <sys/param.h>
#include <sys/poll.h>
#include <sys/stat.h>
#include <sys/types.h>
#include <sys/un.h>
#include <sys/wait.h>
#include <unistd.h>
#include <utime.h>

#include "src/common/cpu_frequency.h"
#include "src/common/env.h"
#include "src/common/fd.h"
#include "src/common/forward.h"
#include "src/common/gres.h"
#include "src/common/hostlist.h"
#include "src/common/list.h"
#include "src/common/log.h"
#include "src/common/macros.h"
#include "src/common/node_select.h"
#include "src/common/plugstack.h"
#include "src/common/read_config.h"
#include "src/common/slurm_auth.h"
#include "src/common/slurm_cred.h"
#include "src/common/slurm_acct_gather_energy.h"
#include "src/common/slurm_jobacct_gather.h"
#include "src/common/slurm_protocol_defs.h"
#include "src/common/slurm_protocol_api.h"
#include "src/common/slurm_protocol_interface.h"
#include "src/common/stepd_api.h"
#include "src/common/uid.h"
#include "src/common/util-net.h"
#include "src/common/xstring.h"
#include "src/common/xmalloc.h"

#include "src/slurmd/slurmd/get_mach_stat.h"
#include "src/slurmd/slurmd/slurmd.h"
#include "src/slurmd/slurmd/xcpu.h"

#include "src/slurmd/common/job_container_plugin.h"
#include "src/slurmd/common/proctrack.h"
#include "src/slurmd/common/run_script.h"
#include "src/slurmd/common/reverse_tree_math.h"
#include "src/slurmd/common/slurmstepd_init.h"
#include "src/slurmd/common/task_plugin.h"

#define _LIMIT_INFO 0

#define RETRY_DELAY 15		/* retry every 15 seconds */
#define MAX_RETRY   240		/* retry 240 times (one hour max) */

#ifndef MAXHOSTNAMELEN
#define MAXHOSTNAMELEN	64
#endif

typedef struct {
	int ngids;
	gid_t *gids;
} gids_t;

typedef struct {
	uint32_t job_id;
	uint32_t step_id;
	uint32_t job_mem;
	uint32_t step_mem;
} job_mem_limits_t;

typedef struct {
	uint32_t job_id;
	uint32_t step_id;
} starting_step_t;

typedef struct {
	uint32_t job_id;
	uint16_t msg_timeout;
	bool *prolog_fini;
	pthread_cond_t *timer_cond;
	pthread_mutex_t *timer_mutex;
} timer_struct_t;

typedef struct {
	uint32_t jobid;
	uint32_t step_id;
	char *node_list;
	char *partition;
	char *resv_id;
	char **spank_job_env;
	uint32_t spank_job_env_size;
	uid_t uid;
	char *user_name;
} job_env_t;

static int  _requeue_job(uint32_t job_id, uint32_t slurm_rc);
static int  _abort_step(uint32_t job_id, uint32_t step_id);
static char **_build_env(job_env_t *job_env);
static void _delay_rpc(int host_inx, int host_cnt, int usec_per_rpc);
static void _destroy_env(char **env);
static int  _get_grouplist(char **user_name, uid_t my_uid, gid_t my_gid,
			   int *ngroups, gid_t **groups);
static bool _is_batch_job_finished(uint32_t job_id);
static void _job_limits_free(void *x);
static int  _job_limits_match(void *x, void *key);
static bool _job_still_running(uint32_t job_id);
static int  _kill_all_active_steps(uint32_t jobid, int sig, bool batch);
static void _launch_complete_add(uint32_t job_id);
static void _launch_complete_log(char *type, uint32_t job_id);
static void _launch_complete_rm(uint32_t job_id);
static void _launch_complete_wait(uint32_t job_id);
static void _note_batch_job_finished(uint32_t job_id);
static int  _step_limits_match(void *x, void *key);
static int  _terminate_all_steps(uint32_t jobid, bool batch);
static void _rpc_launch_tasks(slurm_msg_t *);
static void _rpc_abort_job(slurm_msg_t *);
static void _rpc_batch_job(slurm_msg_t *msg, bool new_msg);
static void _rpc_prolog(slurm_msg_t *msg);
static void _rpc_job_notify(slurm_msg_t *);
static void _rpc_signal_tasks(slurm_msg_t *);
static void _rpc_checkpoint_tasks(slurm_msg_t *);
static void _rpc_complete_batch(slurm_msg_t *);
static void _rpc_terminate_tasks(slurm_msg_t *);
static void _rpc_timelimit(slurm_msg_t *);
static void _rpc_reattach_tasks(slurm_msg_t *);
static void _rpc_signal_job(slurm_msg_t *);
static void _rpc_suspend_job(slurm_msg_t *msg);
static void _rpc_terminate_job(slurm_msg_t *);
static void _rpc_update_time(slurm_msg_t *);
static void _rpc_shutdown(slurm_msg_t *msg);
static void _rpc_reconfig(slurm_msg_t *msg);
static void _rpc_reboot(slurm_msg_t *msg);
static void _rpc_pid2jid(slurm_msg_t *msg);
static int  _rpc_file_bcast(slurm_msg_t *msg);
static int  _rpc_ping(slurm_msg_t *);
static int  _rpc_health_check(slurm_msg_t *);
static int  _rpc_acct_gather_update(slurm_msg_t *);
static int  _rpc_acct_gather_energy(slurm_msg_t *);
static int  _rpc_step_complete(slurm_msg_t *msg);
static int  _rpc_stat_jobacct(slurm_msg_t *msg);
static int  _rpc_list_pids(slurm_msg_t *msg);
static int  _rpc_daemon_status(slurm_msg_t *msg);
static int  _run_epilog(job_env_t *job_env);
static int  _run_prolog(job_env_t *job_env);
static void _rpc_forward_data(slurm_msg_t *msg);


static bool _pause_for_job_completion(uint32_t jobid, char *nodes,
		int maxtime);
static bool _slurm_authorized_user(uid_t uid);
static void _sync_messages_kill(kill_job_msg_t *req);
static int  _waiter_init (uint32_t jobid);
static int  _waiter_complete (uint32_t jobid);

static bool _steps_completed_now(uint32_t jobid);
static int  _valid_sbcast_cred(file_bcast_msg_t *req, uid_t req_uid,
			       uint16_t block_no, uint32_t *job_id);
static void _wait_state_completed(uint32_t jobid, int max_delay);
static uid_t _get_job_uid(uint32_t jobid);

static gids_t *_gids_cache_lookup(char *user, gid_t gid);

static int  _add_starting_step(slurmd_step_type_t type, void *req);
static int  _remove_starting_step(slurmd_step_type_t type, void *req);
static int  _compare_starting_steps(void *s0, void *s1);
static int  _wait_for_starting_step(uint32_t job_id, uint32_t step_id);
static bool _step_is_starting(uint32_t job_id, uint32_t step_id);

static void _add_job_running_prolog(uint32_t job_id);
static void _remove_job_running_prolog(uint32_t job_id);
static int  _compare_job_running_prolog(void *s0, void *s1);
static void _wait_for_job_running_prolog(uint32_t job_id);

/*
 *  List of threads waiting for jobs to complete
 */
static List waiters;

static pthread_mutex_t launch_mutex = PTHREAD_MUTEX_INITIALIZER;
static time_t startup = 0;		/* daemon startup time */
static time_t last_slurmctld_msg = 0;

static pthread_mutex_t job_limits_mutex = PTHREAD_MUTEX_INITIALIZER;
static List job_limits_list = NULL;
static bool job_limits_loaded = false;

#define FINI_JOB_CNT 32
static pthread_mutex_t fini_mutex = PTHREAD_MUTEX_INITIALIZER;
static uint32_t fini_job_id[FINI_JOB_CNT];
static int next_fini_job_inx = 0;

/* NUM_PARALLEL_SUSP_JOBS controls the number of jobs that can be suspended or
 * resumed at one time. */
#define NUM_PARALLEL_SUSP_JOBS 64
/* NUM_PARALLEL_SUSP_STEPS controls the number of steps per job that can be
 * suspended at one time. */
#define NUM_PARALLEL_SUSP_STEPS 8
static pthread_mutex_t suspend_mutex = PTHREAD_MUTEX_INITIALIZER;
static uint32_t job_suspend_array[NUM_PARALLEL_SUSP_JOBS];
static int job_suspend_size = 0;

#define JOB_STATE_CNT 64
static pthread_mutex_t job_state_mutex   = PTHREAD_MUTEX_INITIALIZER;
static pthread_cond_t  job_state_cond    = PTHREAD_COND_INITIALIZER;
static uint32_t active_job_id[JOB_STATE_CNT];

static pthread_mutex_t prolog_mutex = PTHREAD_MUTEX_INITIALIZER;

void
slurmd_req(slurm_msg_t *msg)
{
	int rc;

	if (msg == NULL) {
		if (startup == 0)
			startup = time(NULL);
		if (waiters) {
			list_destroy(waiters);
			waiters = NULL;
		}
		slurm_mutex_lock(&job_limits_mutex);
		if (job_limits_list) {
			list_destroy(job_limits_list);
			job_limits_list = NULL;
			job_limits_loaded = false;
		}
		slurm_mutex_unlock(&job_limits_mutex);
		return;
	}

	switch(msg->msg_type) {
	case REQUEST_LAUNCH_PROLOG:
		debug2("Processing RPC: REQUEST_LAUNCH_PROLOG");
		_rpc_prolog(msg);
		last_slurmctld_msg = time(NULL);
		slurm_free_prolog_launch_msg(msg->data);
		break;
	case REQUEST_BATCH_JOB_LAUNCH:
		debug2("Processing RPC: REQUEST_BATCH_JOB_LAUNCH");
		/* Mutex locking moved into _rpc_batch_job() due to
		 * very slow prolog on Blue Gene system. Only batch
		 * jobs are supported on Blue Gene (no job steps). */
		_rpc_batch_job(msg, true);
		last_slurmctld_msg = time(NULL);
		slurm_free_job_launch_msg(msg->data);
		break;
	case REQUEST_LAUNCH_TASKS:
		debug2("Processing RPC: REQUEST_LAUNCH_TASKS");
		slurm_mutex_lock(&launch_mutex);
		_rpc_launch_tasks(msg);
		slurm_free_launch_tasks_request_msg(msg->data);
		slurm_mutex_unlock(&launch_mutex);
		break;
	case REQUEST_SIGNAL_TASKS:
		debug2("Processing RPC: REQUEST_SIGNAL_TASKS");
		_rpc_signal_tasks(msg);
		slurm_free_kill_tasks_msg(msg->data);
		break;
	case REQUEST_CHECKPOINT_TASKS:
		debug2("Processing RPC: REQUEST_CHECKPOINT_TASKS");
		_rpc_checkpoint_tasks(msg);
		slurm_free_checkpoint_tasks_msg(msg->data);
		break;
	case REQUEST_TERMINATE_TASKS:
		debug2("Processing RPC: REQUEST_TERMINATE_TASKS");
		_rpc_terminate_tasks(msg);
		slurm_free_kill_tasks_msg(msg->data);
		break;
	case REQUEST_KILL_PREEMPTED:
		debug2("Processing RPC: REQUEST_KILL_PREEMPTED");
		last_slurmctld_msg = time(NULL);
		_rpc_timelimit(msg);
		slurm_free_timelimit_msg(msg->data);
		break;
	case REQUEST_KILL_TIMELIMIT:
		debug2("Processing RPC: REQUEST_KILL_TIMELIMIT");
		last_slurmctld_msg = time(NULL);
		_rpc_timelimit(msg);
		slurm_free_timelimit_msg(msg->data);
		break;
	case REQUEST_REATTACH_TASKS:
		debug2("Processing RPC: REQUEST_REATTACH_TASKS");
		_rpc_reattach_tasks(msg);
		slurm_free_reattach_tasks_request_msg(msg->data);
		break;
	case REQUEST_SIGNAL_JOB:
		debug2("Processing RPC: REQUEST_SIGNAL_JOB");
		_rpc_signal_job(msg);
		slurm_free_signal_job_msg(msg->data);
		break;
	case REQUEST_SUSPEND_INT:
		debug2("Processing RPC: REQUEST_SUSPEND_INT");
		_rpc_suspend_job(msg);
		last_slurmctld_msg = time(NULL);
		slurm_free_suspend_int_msg(msg->data);
		break;
	case REQUEST_ABORT_JOB:
		debug2("Processing RPC: REQUEST_ABORT_JOB");
		last_slurmctld_msg = time(NULL);
		_rpc_abort_job(msg);
		slurm_free_kill_job_msg(msg->data);
		break;
	case REQUEST_TERMINATE_JOB:
		debug2("Processing RPC: REQUEST_TERMINATE_JOB");
		last_slurmctld_msg = time(NULL);
		_rpc_terminate_job(msg);
		slurm_free_kill_job_msg(msg->data);
		break;
	case REQUEST_COMPLETE_BATCH_SCRIPT:
		debug2("Processing RPC: REQUEST_COMPLETE_BATCH_SCRIPT");
		_rpc_complete_batch(msg);
		slurm_free_complete_batch_script_msg(msg->data);
		break;
	case REQUEST_UPDATE_JOB_TIME:
		debug2("Processing RPC: REQUEST_UPDATE_JOB_TIME");
		_rpc_update_time(msg);
		last_slurmctld_msg = time(NULL);
		slurm_free_update_job_time_msg(msg->data);
		break;
	case REQUEST_SHUTDOWN:
		debug2("Processing RPC: REQUEST_SHUTDOWN");
		_rpc_shutdown(msg);
		slurm_free_shutdown_msg(msg->data);
		break;
	case REQUEST_RECONFIGURE:
		debug2("Processing RPC: REQUEST_RECONFIGURE");
		_rpc_reconfig(msg);
		last_slurmctld_msg = time(NULL);
		/* No body to free */
		break;
	case REQUEST_REBOOT_NODES:
		debug2("Processing RPC: REQUEST_REBOOT_NODES");
		_rpc_reboot(msg);
		slurm_free_reboot_msg(msg->data);
		break;
	case REQUEST_NODE_REGISTRATION_STATUS:
		debug2("Processing RPC: REQUEST_NODE_REGISTRATION_STATUS");
		/* Treat as ping (for slurmctld agent, just return SUCCESS) */
		rc = _rpc_ping(msg);
		last_slurmctld_msg = time(NULL);
		/* No body to free */
		/* Then initiate a separate node registration */
		if (rc == SLURM_SUCCESS)
			send_registration_msg(SLURM_SUCCESS, true);
		break;
	case REQUEST_PING:
		_rpc_ping(msg);
		last_slurmctld_msg = time(NULL);
		/* No body to free */
		break;
	case REQUEST_HEALTH_CHECK:
		debug2("Processing RPC: REQUEST_HEALTH_CHECK");
		_rpc_health_check(msg);
		last_slurmctld_msg = time(NULL);
		/* No body to free */
		break;
	case REQUEST_ACCT_GATHER_UPDATE:
		debug2("Processing RPC: REQUEST_ACCT_GATHER_UPDATE");
		_rpc_acct_gather_update(msg);
		last_slurmctld_msg = time(NULL);
		/* No body to free */
		break;
	case REQUEST_ACCT_GATHER_ENERGY:
		debug2("Processing RPC: REQUEST_ACCT_GATHER_ENERGY");
		_rpc_acct_gather_energy(msg);
		slurm_free_acct_gather_energy_req_msg(msg->data);
		break;
	case REQUEST_JOB_ID:
		_rpc_pid2jid(msg);
		slurm_free_job_id_request_msg(msg->data);
		break;
	case REQUEST_FILE_BCAST:
		rc = _rpc_file_bcast(msg);
		slurm_send_rc_msg(msg, rc);
		slurm_free_file_bcast_msg(msg->data);
		break;
	case REQUEST_STEP_COMPLETE:
		(void) _rpc_step_complete(msg);
		slurm_free_step_complete_msg(msg->data);
		break;
	case REQUEST_JOB_STEP_STAT:
		(void) _rpc_stat_jobacct(msg);
		slurm_free_job_step_id_msg(msg->data);
		break;
	case REQUEST_JOB_STEP_PIDS:
		(void) _rpc_list_pids(msg);
		slurm_free_job_step_id_msg(msg->data);
		break;
	case REQUEST_DAEMON_STATUS:
		_rpc_daemon_status(msg);
		/* No body to free */
		break;
	case REQUEST_JOB_NOTIFY:
		_rpc_job_notify(msg);
		slurm_free_job_notify_msg(msg->data);
		break;
	case REQUEST_FORWARD_DATA:
		_rpc_forward_data(msg);
		slurm_free_forward_data_msg(msg->data);
		break;
	case REQUEST_SUSPEND:	/* Defunct, see REQUEST_SUSPEND_INT */
	default:
		error("slurmd_req: invalid request msg type %d",
		      msg->msg_type);
		slurm_send_rc_msg(msg, EINVAL);
		break;
	}
	return;
}
static int _send_slurmd_conf_lite (int fd, slurmd_conf_t *cf)
{
	int len;
	Buf buffer = init_buf(0);
	slurm_mutex_lock(&cf->config_mutex);
	pack_slurmd_conf_lite(cf, buffer);
	slurm_mutex_unlock(&cf->config_mutex);
	len = get_buf_offset(buffer);
	safe_write(fd, &len, sizeof(int));
	safe_write(fd, get_buf_data(buffer), len);
	free_buf(buffer);
	return (0);
 rwfail:
	return (-1);
}

static int
_send_slurmstepd_init(int fd, slurmd_step_type_t type, void *req,
		      slurm_addr_t *cli, slurm_addr_t *self,
		      hostset_t step_hset)
{
	int len = 0;
	Buf buffer = NULL;
	slurm_msg_t msg;
	uid_t uid = (uid_t)-1;
	gid_t gid = (uid_t)-1;
	gids_t *gids = NULL;

	int rank;
	int parent_rank, children, depth, max_depth;
	char *parent_alias = NULL;
	char *user_name = NULL;
	slurm_addr_t parent_addr = {0};
	char pwd_buffer[PW_BUF_SIZE];
	struct passwd pwd, *pwd_result;

	slurm_msg_t_init(&msg);
	/* send type over to slurmstepd */
	safe_write(fd, &type, sizeof(int));

	/* step_hset can be NULL for batch scripts, OR if the user is
	 * the SlurmUser, and the job credential did not validate in
	 * _check_job_credential.  If the job credential did not validate,
	 * then it did not come from the controller and there is no reason
	 * to send step completion messages to the controller.
	 */
	if (step_hset == NULL) {
		if (type == LAUNCH_TASKS) {
			info("task rank unavailable due to invalid job "
			     "credential, step completion RPC impossible");
		}
		rank = -1;
		parent_rank = -1;
		children = 0;
		depth = 0;
		max_depth = 0;
	} else if ((type == LAUNCH_TASKS) &&
		   (((launch_tasks_request_msg_t *)req)->alias_list)) {
		/* In the cloud, each task talks directly to the slurmctld
		 * since node addressing is abnormal */
		rank = 0;
		parent_rank = -1;
		children = 0;
		depth = 0;
		max_depth = 0;
	} else {
#ifndef HAVE_FRONT_END
		int count;
		count = hostset_count(step_hset);
		rank = hostset_find(step_hset, conf->node_name);
		reverse_tree_info(rank, count, REVERSE_TREE_WIDTH,
				  &parent_rank, &children,
				  &depth, &max_depth);
		if (rank > 0) { /* rank 0 talks directly to the slurmctld */
			int rc;
			/* Find the slurm_addr_t of this node's parent slurmd
			 * in the step host list */
			parent_alias = hostset_nth(step_hset, parent_rank);
			rc = slurm_conf_get_addr(parent_alias, &parent_addr);
			if (rc != SLURM_SUCCESS) {
				error("Failed looking up address for "
				      "NodeName %s", parent_alias);
				/* parent_rank = -1; */
			}
		}
#else
		/* In FRONT_END mode, one slurmd pretends to be all
		 * NodeNames, so we can't compare conf->node_name
		 * to the NodeNames in step_hset.  Just send step complete
		 * RPC directly to the controller.
		 */
		rank = 0;
		parent_rank = -1;
		children = 0;
		depth = 0;
		max_depth = 0;
#endif
	}
	debug3("slurmstepd rank %d (%s), parent rank %d (%s), "
	       "children %d, depth %d, max_depth %d",
	       rank, conf->node_name,
	       parent_rank, parent_alias ? parent_alias : "NONE",
	       children, depth, max_depth);
	if (parent_alias)
		free(parent_alias);

	/* send reverse-tree info to the slurmstepd */
	safe_write(fd, &rank, sizeof(int));
	safe_write(fd, &parent_rank, sizeof(int));
	safe_write(fd, &children, sizeof(int));
	safe_write(fd, &depth, sizeof(int));
	safe_write(fd, &max_depth, sizeof(int));
	safe_write(fd, &parent_addr, sizeof(slurm_addr_t));

	/* send conf over to slurmstepd */
	if (_send_slurmd_conf_lite(fd, conf) < 0)
		goto rwfail;

	/* send cli address over to slurmstepd */
	buffer = init_buf(0);
	slurm_pack_slurm_addr(cli, buffer);
	len = get_buf_offset(buffer);
	safe_write(fd, &len, sizeof(int));
	safe_write(fd, get_buf_data(buffer), len);
	free_buf(buffer);
	buffer = NULL;

	/* send self address over to slurmstepd */
	if (self) {
		buffer = init_buf(0);
		slurm_pack_slurm_addr(self, buffer);
		len = get_buf_offset(buffer);
		safe_write(fd, &len, sizeof(int));
		safe_write(fd, get_buf_data(buffer), len);
		free_buf(buffer);
		buffer = NULL;

	} else {
		len = 0;
		safe_write(fd, &len, sizeof(int));
	}

	/* Send GRES information to slurmstepd */
	gres_plugin_send_stepd(fd);

	/* send cpu_frequency info to slurmstepd */
	cpu_freq_send_info(fd);

	/* send req over to slurmstepd */
	switch(type) {
	case LAUNCH_BATCH_JOB:
		gid = (uid_t)((batch_job_launch_msg_t *)req)->gid;
		uid = (uid_t)((batch_job_launch_msg_t *)req)->uid;
		user_name = ((batch_job_launch_msg_t *)req)->user_name;
		msg.msg_type = REQUEST_BATCH_JOB_LAUNCH;
		break;
	case LAUNCH_TASKS:
		/*
		 * The validity of req->uid was verified against the
		 * auth credential in _rpc_launch_tasks().  req->gid
		 * has NOT yet been checked!
		 */
		gid = (uid_t)((launch_tasks_request_msg_t *)req)->gid;
		uid = (uid_t)((launch_tasks_request_msg_t *)req)->uid;
		user_name = ((launch_tasks_request_msg_t *)req)->user_name;
		msg.msg_type = REQUEST_LAUNCH_TASKS;
		break;
	default:
		error("Was sent a task I didn't understand");
		break;
	}
	buffer = init_buf(0);
	msg.data = req;
	msg.protocol_version = SLURM_PROTOCOL_VERSION;
	pack_msg(&msg, buffer);
	len = get_buf_offset(buffer);
	safe_write(fd, &len, sizeof(int));
	safe_write(fd, get_buf_data(buffer), len);
	free_buf(buffer);
	buffer = NULL;

#ifdef HAVE_NATIVE_CRAY
	/* Try to avoid calling this on a system which is a native
	 * cray.  getpwuid_r is slow on the compute nodes and this has
	 * in theory been verified earlier.
	 */
	if (!user_name) {
#endif
		/* send cached group ids array for the relevant uid */
		debug3("%s: call to getpwuid_r", __func__);
		if (getpwuid_r(uid, &pwd, pwd_buffer, PW_BUF_SIZE,
			       &pwd_result) || (pwd_result == NULL)) {
			error("%s: getpwuid_r: %m", __func__);
			len = 0;
			safe_write(fd, &len, sizeof(int));
			errno = ESLURMD_UID_NOT_FOUND;
			return errno;
		}
		debug3("%s: return from getpwuid_r", __func__);
		if (gid != pwd_result->pw_gid) {
			debug("%s: Changing gid from %d to %d",
			      __func__, gid, pwd_result->pw_gid);
		}
		gid = pwd_result->pw_gid;
		if (!user_name)
			user_name = pwd_result->pw_name;
#ifdef HAVE_NATIVE_CRAY
	}
#endif
	if (!user_name) {
		/* Sanity check since gids_cache_lookup will fail
		 * with a NULL. */
		error("%s: No user name for %d: %m", __func__, uid);
		len = 0;
		safe_write(fd, &len, sizeof(int));
		errno = ESLURMD_UID_NOT_FOUND;
		return errno;
	}

	if ((gids = _gids_cache_lookup(user_name, gid))) {
		int i;
		uint32_t tmp32;
		safe_write(fd, &gids->ngids, sizeof(int));
		for (i = 0; i < gids->ngids; i++) {
			tmp32 = (uint32_t)gids->gids[i];
			safe_write(fd, &tmp32, sizeof(uint32_t));
		}
	} else {
		len = 0;
		safe_write(fd, &len, sizeof(int));
	}
	return 0;

rwfail:
	if (buffer)
		free_buf(buffer);
	error("_send_slurmstepd_init failed");
	return errno;
}


/*
 * Fork and exec the slurmstepd, then send the slurmstepd its
 * initialization data.  Then wait for slurmstepd to send an "ok"
 * message before returning.  When the "ok" message is received,
 * the slurmstepd has created and begun listening on its unix
 * domain socket.
 *
 * Note that this code forks twice and it is the grandchild that
 * becomes the slurmstepd process, so the slurmstepd's parent process
 * will be init, not slurmd.
 */
static int
_forkexec_slurmstepd(slurmd_step_type_t type, void *req,
		     slurm_addr_t *cli, slurm_addr_t *self,
		     const hostset_t step_hset)
{
	pid_t pid;
	int to_stepd[2] = {-1, -1};
	int to_slurmd[2] = {-1, -1};

	if (pipe(to_stepd) < 0 || pipe(to_slurmd) < 0) {
		error("_forkexec_slurmstepd pipe failed: %m");
		return SLURM_FAILURE;
	}

	if (_add_starting_step(type, req)) {
		error("_forkexec_slurmstepd failed in _add_starting_step: %m");
		return SLURM_FAILURE;
	}

	if ((pid = fork()) < 0) {
		error("_forkexec_slurmstepd: fork: %m");
		close(to_stepd[0]);
		close(to_stepd[1]);
		close(to_slurmd[0]);
		close(to_slurmd[1]);
		_remove_starting_step(type, req);
		return SLURM_FAILURE;
	} else if (pid > 0) {
		int rc = 0;
#ifndef SLURMSTEPD_MEMCHECK
		int i;
		time_t start_time = time(NULL);
#endif
		/*
		 * Parent sends initialization data to the slurmstepd
		 * over the to_stepd pipe, and waits for the return code
		 * reply on the to_slurmd pipe.
		 */
		if (close(to_stepd[0]) < 0)
			error("Unable to close read to_stepd in parent: %m");
		if (close(to_slurmd[1]) < 0)
			error("Unable to close write to_slurmd in parent: %m");

		if ((rc = _send_slurmstepd_init(to_stepd[1], type,
						req, cli, self,
						step_hset)) != 0) {
			error("Unable to init slurmstepd");
			goto done;
		}

		/* If running under valgrind/memcheck, this pipe doesn't work
		 * correctly so just skip it. */
#ifndef SLURMSTEPD_MEMCHECK
		i = read(to_slurmd[0], &rc, sizeof(int));
		if (i < 0) {
			error("Can not read return code from slurmstepd: %m");
			rc = SLURM_FAILURE;
		} else if (i != sizeof(int)) {
			error("slurmstepd failed to send return code");
			rc = SLURM_FAILURE;
		} else {
			int delta_time = time(NULL) - start_time;
			if (delta_time > 5) {
				info("Warning: slurmstepd startup took %d sec, "
				     "possible file system problem or full "
				     "memory", delta_time);
			}
		}
#endif
	done:
		if (_remove_starting_step(type, req))
			error("Error cleaning up starting_step list");

		/* Reap child */
		if (waitpid(pid, NULL, 0) < 0)
			error("Unable to reap slurmd child process");
		if (close(to_stepd[1]) < 0)
			error("close write to_stepd in parent: %m");
		if (close(to_slurmd[0]) < 0)
			error("close read to_slurmd in parent: %m");
		return rc;
	} else {
#ifndef SLURMSTEPD_MEMCHECK
		char *const argv[2] = { (char *)conf->stepd_loc, NULL};
#else
		char *const argv[3] = {"memcheck",
				       (char *)conf->stepd_loc, NULL};
#endif
		int failed = 0;
		/* inform slurmstepd about our config */
		setenv("SLURM_CONF", conf->conffile, 1);

		/*
		 * Child forks and exits
		 */
		if (setsid() < 0) {
			error("_forkexec_slurmstepd: setsid: %m");
			failed = 1;
		}
		if ((pid = fork()) < 0) {
			error("_forkexec_slurmstepd: "
			      "Unable to fork grandchild: %m");
			failed = 2;
		} else if (pid > 0) { /* child */
			exit(0);
		}

		/*
		 * Grandchild exec's the slurmstepd
		 *
		 * If the slurmd is being shutdown/restarted before
		 * the pipe happens the old conf->lfd could be reused
		 * and if we close it the dup2 below will fail.
		 */
		if ((to_stepd[0] != conf->lfd)
		    && (to_slurmd[1] != conf->lfd))
			slurm_shutdown_msg_engine(conf->lfd);

		if (close(to_stepd[1]) < 0)
			error("close write to_stepd in grandchild: %m");
		if (close(to_slurmd[0]) < 0)
			error("close read to_slurmd in parent: %m");

		(void) close(STDIN_FILENO); /* ignore return */
		if (dup2(to_stepd[0], STDIN_FILENO) == -1) {
			error("dup2 over STDIN_FILENO: %m");
			exit(1);
		}
		fd_set_close_on_exec(to_stepd[0]);
		(void) close(STDOUT_FILENO); /* ignore return */
		if (dup2(to_slurmd[1], STDOUT_FILENO) == -1) {
			error("dup2 over STDOUT_FILENO: %m");
			exit(1);
		}
		fd_set_close_on_exec(to_slurmd[1]);
		(void) close(STDERR_FILENO); /* ignore return */
		if (dup2(devnull, STDERR_FILENO) == -1) {
			error("dup2 /dev/null to STDERR_FILENO: %m");
			exit(1);
		}
		fd_set_noclose_on_exec(STDERR_FILENO);
		log_fini();
		if (!failed) {
			if (conf->chos_loc && !access(conf->chos_loc, X_OK))
				execvp(conf->chos_loc, argv);
			else
				execvp(argv[0], argv);
			error("exec of slurmstepd failed: %m");
		}
		exit(2);
	}
}


/*
 * The job(step) credential is the only place to get a definitive
 * list of the nodes allocated to a job step.  We need to return
 * a hostset_t of the nodes. Validate the incoming RPC, updating
 * job_mem needed.
 */
static int
_check_job_credential(launch_tasks_request_msg_t *req, uid_t uid,
		      int node_id, hostset_t *step_hset,
		      uint16_t protocol_version)
{
	slurm_cred_arg_t arg;
	hostset_t        s_hset = NULL;
	bool             user_ok = _slurm_authorized_user(uid);
	bool             verified = true;
	int              host_index = -1;
	int              rc;
	slurm_cred_t    *cred = req->cred;
	uint32_t         jobid = req->job_id;
	uint32_t         stepid = req->job_step_id;
	int              tasks_to_launch = req->tasks_to_launch[node_id];
	uint32_t         job_cpus = 0, step_cpus = 0;

	/*
	 * First call slurm_cred_verify() so that all valid
	 * credentials are checked
	 */
	rc = slurm_cred_verify(conf->vctx, cred, &arg, protocol_version);
	if (rc < 0) {
		verified = false;
		if ((!user_ok) || (errno != ESLURMD_INVALID_JOB_CREDENTIAL))
			return SLURM_ERROR;
		else {
			debug("_check_job_credential slurm_cred_verify failed:"
			      " %m, but continuing anyway.");
		}
	}
	req->job_core_spec = arg.job_core_spec;

	/* If uid is the SlurmUser or root and the credential is bad,
	 * then do not attempt validating the credential */
	if (!verified) {
		*step_hset = NULL;
		if (rc >= 0) {
			if ((s_hset = hostset_create(arg.step_hostlist)))
				*step_hset = s_hset;
			slurm_cred_free_args(&arg);
		}
		return SLURM_SUCCESS;
	}

	if ((arg.jobid != jobid) || (arg.stepid != stepid)) {
		error("job credential for %u.%u, expected %u.%u",
		      arg.jobid, arg.stepid, jobid, stepid);
		goto fail;
	}

	if (arg.uid != uid) {
		error("job credential created for uid %ld, expected %ld",
		      (long) arg.uid, (long) uid);
		goto fail;
	}

	/*
	 * Check that credential is valid for this host
	 */
	if (!(s_hset = hostset_create(arg.step_hostlist))) {
		error("Unable to parse credential hostlist: `%s'",
		      arg.step_hostlist);
		goto fail;
	}

	if (!hostset_within(s_hset, conf->node_name)) {
		error("Invalid job %u.%u credential for user %u: "
		      "host %s not in hostset %s",
		      arg.jobid, arg.stepid, arg.uid,
		      conf->node_name, arg.step_hostlist);
		goto fail;
	}

	if ((arg.job_nhosts > 0) && (tasks_to_launch > 0)) {
		uint32_t hi, i, i_first_bit=0, i_last_bit=0, j;
		bool cpu_log = slurm_get_debug_flags() & DEBUG_FLAG_CPU_BIND;

#ifdef HAVE_FRONT_END
		host_index = 0;	/* It is always 0 for front end systems */
#else
		hostset_t j_hset;
		/* Determine the CPU count based upon this node's index into
		 * the _job's_ allocation (job's hostlist and core_bitmap) */
		if (!(j_hset = hostset_create(arg.job_hostlist))) {
			error("Unable to parse credential hostlist: `%s'",
			      arg.job_hostlist);
			goto fail;
		}
		host_index = hostset_find(j_hset, conf->node_name);
		hostset_destroy(j_hset);

		if ((host_index < 0) || (host_index >= arg.job_nhosts)) {
			error("job cr credential invalid host_index %d for "
			      "job %u", host_index, arg.jobid);
			goto fail;
		}
#endif

		if (cpu_log) {
			char *per_job = "", *per_step = "";
			uint32_t job_mem  = arg.job_mem_limit;
			uint32_t step_mem = arg.step_mem_limit;
			if (job_mem & MEM_PER_CPU) {
				job_mem &= (~MEM_PER_CPU);
				per_job = "_per_CPU";
			}
			if (step_mem & MEM_PER_CPU) {
				step_mem &= (~MEM_PER_CPU);
				per_step = "_per_CPU";
			}
			info("====================");
			info("step_id:%u.%u job_mem:%uMB%s step_mem:%uMB%s",
			     arg.jobid, arg.stepid, job_mem, per_job,
			     step_mem, per_step);
		}

		hi = host_index + 1;	/* change from 0-origin to 1-origin */
		for (i=0; hi; i++) {
			if (hi > arg.sock_core_rep_count[i]) {
				i_first_bit += arg.sockets_per_node[i] *
					       arg.cores_per_socket[i] *
					       arg.sock_core_rep_count[i];
				hi -= arg.sock_core_rep_count[i];
			} else {
				i_first_bit += arg.sockets_per_node[i] *
					       arg.cores_per_socket[i] *
					       (hi - 1);
				i_last_bit = i_first_bit +
					     arg.sockets_per_node[i] *
					     arg.cores_per_socket[i];
				break;
			}
		}
		/* Now count the allocated processors */
		for (i=i_first_bit, j=0; i<i_last_bit; i++, j++) {
			char *who_has = NULL;
			if (bit_test(arg.job_core_bitmap, i)) {
				job_cpus++;
				who_has = "Job";
			}
			if (bit_test(arg.step_core_bitmap, i)) {
				step_cpus++;
				who_has = "Step";
			}
			if (cpu_log && who_has) {
				info("JobNode[%u] CPU[%u] %s alloc",
				     host_index, j, who_has);
			}
		}
		if (cpu_log)
			info("====================");
		if (step_cpus == 0) {
			error("cons_res: zero processors allocated to step");
			step_cpus = 1;
		}
		/* NOTE: step_cpus is the count of allocated resources
		 * (typically cores). Convert to CPU count as needed */
		if (i_last_bit <= i_first_bit)
			error("step credential has no CPUs selected");
		else {
			i = conf->cpus / (i_last_bit - i_first_bit);
			if (i > 1) {
				if (cpu_log)
					info("Scaling CPU count by factor of "
					     "%d (%u/(%u-%u))",
					     i, conf->cpus,
					     i_last_bit, i_first_bit);
				step_cpus *= i;
				job_cpus *= i;
			}
		}
		if (tasks_to_launch > step_cpus) {
			/* This is expected with the --overcommit option
			 * or hyperthreads */
			debug("cons_res: More than one tasks per logical "
			      "processor (%d > %u) on host [%u.%u %ld %s] ",
			      tasks_to_launch, step_cpus, arg.jobid,
			      arg.stepid, (long) arg.uid, arg.step_hostlist);
		}
	} else {
		step_cpus = 1;
		job_cpus  = 1;
	}

	/* Overwrite any memory limits in the RPC with contents of the
	 * memory limit within the credential.
	 * Reset the CPU count on this node to correct value. */
	if (arg.step_mem_limit) {
		if (arg.step_mem_limit & MEM_PER_CPU) {
			req->step_mem_lim  = arg.step_mem_limit &
					     (~MEM_PER_CPU);
			req->step_mem_lim *= step_cpus;
		} else
			req->step_mem_lim  = arg.step_mem_limit;
	} else {
		if (arg.job_mem_limit & MEM_PER_CPU) {
			req->step_mem_lim  = arg.job_mem_limit &
					     (~MEM_PER_CPU);
			req->step_mem_lim *= job_cpus;
		} else
			req->step_mem_lim  = arg.job_mem_limit;
	}
	if (arg.job_mem_limit & MEM_PER_CPU) {
		req->job_mem_lim  = arg.job_mem_limit & (~MEM_PER_CPU);
		req->job_mem_lim *= job_cpus;
	} else
		req->job_mem_lim  = arg.job_mem_limit;
	req->node_cpus = step_cpus;
#if 0
	info("%u.%u node_id:%d mem orig:%u cpus:%u limit:%u",
	     jobid, stepid, node_id, arg.job_mem_limit,
	     step_cpus, req->job_mem_lim);
#endif

	*step_hset = s_hset;
	slurm_cred_free_args(&arg);
	return SLURM_SUCCESS;

    fail:
	if (s_hset)
		hostset_destroy(s_hset);
	*step_hset = NULL;
	slurm_cred_free_args(&arg);
	slurm_seterrno_ret(ESLURMD_INVALID_JOB_CREDENTIAL);
}


static void
_rpc_launch_tasks(slurm_msg_t *msg)
{
	int      errnum = SLURM_SUCCESS;
	uint16_t port;
	char     host[MAXHOSTNAMELEN];
	uid_t    req_uid;
	launch_tasks_request_msg_t *req = msg->data;
	bool     super_user = false;
#ifndef HAVE_FRONT_END
	bool     first_job_run;
#endif
	slurm_addr_t self;
	slurm_addr_t *cli = &msg->orig_addr;
	socklen_t adlen;
	hostset_t step_hset = NULL;
	job_mem_limits_t *job_limits_ptr;
	int nodeid = 0;
#ifndef HAVE_FRONT_END
	/* It is always 0 for front end systems */
	nodeid = nodelist_find(req->complete_nodelist, conf->node_name);
#endif
	req_uid = g_slurm_auth_get_uid(msg->auth_cred, NULL);
	memcpy(&req->orig_addr, &msg->orig_addr, sizeof(slurm_addr_t));

	super_user = _slurm_authorized_user(req_uid);

	if ((super_user == false) && (req_uid != req->uid)) {
		error("launch task request from uid %u",
		      (unsigned int) req_uid);
		errnum = ESLURM_USER_ID_MISSING;	/* or invalid user */
		goto done;
	}

	slurm_get_ip_str(cli, &port, host, sizeof(host));
	info("launch task %u.%u request from %u.%u@%s (port %hu)", req->job_id,
	     req->job_step_id, req->uid, req->gid, host, port);

	/* this could be set previously and needs to be overwritten by
	 * this call for messages to work correctly for the new call */
	env_array_overwrite(&req->env, "SLURM_SRUN_COMM_HOST", host);
	req->envc = envcount(req->env);

#ifndef HAVE_FRONT_END
	slurm_mutex_lock(&prolog_mutex);
	first_job_run = !slurm_cred_jobid_cached(conf->vctx, req->job_id);
#endif
	if (_check_job_credential(req, req_uid, nodeid, &step_hset,
				  msg->protocol_version) < 0) {
		errnum = errno;
		error("Invalid job credential from %ld@%s: %m",
		      (long) req_uid, host);
#ifndef HAVE_FRONT_END
		slurm_mutex_unlock(&prolog_mutex);
#endif
		goto done;
	}

	/* Must follow _check_job_credential(), which sets some req fields */
	task_g_slurmd_launch_request(req->job_id, req, nodeid);

#ifndef HAVE_FRONT_END
	if (first_job_run) {
		int rc;
		job_env_t job_env;

		slurm_cred_insert_jobid(conf->vctx, req->job_id);
		_add_job_running_prolog(req->job_id);
		slurm_mutex_unlock(&prolog_mutex);

		if (container_g_create(req->job_id))
			error("container_g_create(%u): %m", req->job_id);

		memset(&job_env, 0, sizeof(job_env_t));

		job_env.jobid = req->job_id;
		job_env.step_id = req->job_step_id;
		job_env.node_list = req->complete_nodelist;
		job_env.partition = req->partition;
		job_env.spank_job_env = req->spank_job_env;
		job_env.spank_job_env_size = req->spank_job_env_size;
		job_env.uid = req->uid;
		job_env.user_name = req->user_name;
		rc =  _run_prolog(&job_env);
		if (rc) {
			int term_sig, exit_status;
			if (WIFSIGNALED(rc)) {
				exit_status = 0;
				term_sig    = WTERMSIG(rc);
			} else {
				exit_status = WEXITSTATUS(rc);
				term_sig    = 0;
			}
			error("[job %u] prolog failed status=%d:%d",
			      req->job_id, exit_status, term_sig);
			errnum = ESLURMD_PROLOG_FAILED;
			goto done;
		}
	} else {
		slurm_mutex_unlock(&prolog_mutex);
		_wait_for_job_running_prolog(req->job_id);
	}
#endif

	if (req->job_mem_lim || req->step_mem_lim) {
		step_loc_t step_info;
		slurm_mutex_lock(&job_limits_mutex);
		if (!job_limits_list)
			job_limits_list = list_create(_job_limits_free);
		step_info.jobid  = req->job_id;
		step_info.stepid = req->job_step_id;
		job_limits_ptr = list_find_first (job_limits_list,
						  _step_limits_match,
						  &step_info);
		if (!job_limits_ptr) {
			job_limits_ptr = xmalloc(sizeof(job_mem_limits_t));
			job_limits_ptr->job_id   = req->job_id;
			job_limits_ptr->job_mem  = req->job_mem_lim;
			job_limits_ptr->step_id  = req->job_step_id;
			job_limits_ptr->step_mem = req->step_mem_lim;
#if _LIMIT_INFO
			info("AddLim step:%u.%u job_mem:%u step_mem:%u",
			      job_limits_ptr->job_id, job_limits_ptr->step_id,
			      job_limits_ptr->job_mem,
			      job_limits_ptr->step_mem);
#endif
			list_append(job_limits_list, job_limits_ptr);
		}
		slurm_mutex_unlock(&job_limits_mutex);
	}

	adlen = sizeof(self);
	_slurm_getsockname(msg->conn_fd, (struct sockaddr *)&self, &adlen);

	debug3("_rpc_launch_tasks: call to _forkexec_slurmstepd");
	errnum = _forkexec_slurmstepd(LAUNCH_TASKS, (void *)req, cli, &self,
				      step_hset);
	debug3("_rpc_launch_tasks: return from _forkexec_slurmstepd");
	_launch_complete_add(req->job_id);

    done:
	if (step_hset)
		hostset_destroy(step_hset);

	if (slurm_send_rc_msg(msg, errnum) < 0) {
		char addr_str[32];
		slurm_print_slurm_addr(&msg->address, addr_str,
				       sizeof(addr_str));
		error("_rpc_launch_tasks: unable to send return code to "
		      "address:port=%s msg_type=%u: %m",
		      addr_str, msg->msg_type);

		/*
		 * Rewind credential so that srun may perform retry
		 */
		slurm_cred_rewind(conf->vctx, req->cred); /* ignore errors */

	} else if (errnum == SLURM_SUCCESS) {
		save_cred_state(conf->vctx);
		task_g_slurmd_reserve_resources(req->job_id, req, nodeid);
	}

	/*
	 *  If job prolog failed, indicate failure to slurmctld
	 */
	if (errnum == ESLURMD_PROLOG_FAILED)
		send_registration_msg(errnum, false);
}

static void
_prolog_error(batch_job_launch_msg_t *req, int rc)
{
	char *err_name_ptr, err_name[256], path_name[MAXPATHLEN];
	char *fmt_char;
	int fd;

	if (req->std_err || req->std_out) {
		if (req->std_err)
			strncpy(err_name, req->std_err, sizeof(err_name));
		else
			strncpy(err_name, req->std_out, sizeof(err_name));
		if ((fmt_char = strchr(err_name, (int) '%')) &&
		    (fmt_char[1] == 'j') && !strchr(fmt_char+1, (int) '%')) {
			char tmp_name[256];
			fmt_char[1] = 'u';
			snprintf(tmp_name, sizeof(tmp_name), err_name,
				 req->job_id);
			strncpy(err_name, tmp_name, sizeof(err_name));
		}
	} else {
		snprintf(err_name, sizeof(err_name), "slurm-%u.out",
			 req->job_id);
	}
	err_name_ptr = err_name;
	if (err_name_ptr[0] == '/')
		snprintf(path_name, MAXPATHLEN, "%s", err_name_ptr);
	else if (req->work_dir)
		snprintf(path_name, MAXPATHLEN, "%s/%s",
			req->work_dir, err_name_ptr);
	else
		snprintf(path_name, MAXPATHLEN, "/%s", err_name_ptr);

	if ((fd = open(path_name, (O_CREAT|O_APPEND|O_WRONLY), 0644)) == -1) {
		error("Unable to open %s: %s", path_name,
		      slurm_strerror(errno));
		return;
	}
	snprintf(err_name, sizeof(err_name),
		 "Error running slurm prolog: %d\n", WEXITSTATUS(rc));
	safe_write(fd, err_name, strlen(err_name));
	if (fchown(fd, (uid_t) req->uid, (gid_t) req->gid) == -1) {
		snprintf(err_name, sizeof(err_name),
			 "Couldn't change fd owner to %u:%u: %m\n",
			 req->uid, req->gid);
	}
rwfail:
	close(fd);
}

/* load the user's environment on this machine if requested
 * SLURM_GET_USER_ENV environment variable is set */
static void
_get_user_env(batch_job_launch_msg_t *req)
{
	struct passwd pwd, *pwd_ptr = NULL;
	char pwd_buf[PW_BUF_SIZE];
	char **new_env;
	int i;

	for (i=0; i<req->envc; i++) {
		if (strcmp(req->environment[i], "SLURM_GET_USER_ENV=1") == 0)
			break;
	}
	if (i >= req->envc)
		return;		/* don't need to load env */

	if (getpwuid_r(req->uid, &pwd, pwd_buf, PW_BUF_SIZE, &pwd_ptr) ||
	    (pwd_ptr == NULL)) {
		error("getpwuid_r(%u):%m", req->uid);
	} else {
		verbose("get env for user %s here", pwd.pw_name);
		/* Permit up to 120 second delay before using cache file */
		new_env = env_array_user_default(pwd.pw_name, 120, 0);
		if (new_env) {
			env_array_merge(&new_env,
					(const char **) req->environment);
			env_array_free(req->environment);
			req->environment = new_env;
			req->envc = envcount(new_env);
		} else {
			/* One option is to kill the job, but it's
			 * probably better to try running with what
			 * we have. */
			error("Unable to get user's local environment, "
			      "running only with passed environment");
		}
	}
}

/* The RPC currently contains a memory size limit, but we load the
 * value from the job credential to be certain it has not been
 * altered by the user */
static void
_set_batch_job_limits(slurm_msg_t *msg)
{
	int i;
	uint32_t alloc_lps = 0, last_bit = 0;
	bool cpu_log = slurm_get_debug_flags() & DEBUG_FLAG_CPU_BIND;
	slurm_cred_arg_t arg;
	batch_job_launch_msg_t *req = (batch_job_launch_msg_t *)msg->data;

	if (slurm_cred_get_args(req->cred, &arg) != SLURM_SUCCESS)
		return;
	req->job_core_spec = arg.job_core_spec;	/* Prevent user reset */

	if (cpu_log) {
		char *per_job = "";
		uint32_t job_mem  = arg.job_mem_limit;
		if (job_mem & MEM_PER_CPU) {
			job_mem &= (~MEM_PER_CPU);
			per_job = "_per_CPU";
		}
		info("====================");
		info("batch_job:%u job_mem:%uMB%s", req->job_id,
		     job_mem, per_job);
	}
	if (cpu_log || (arg.job_mem_limit & MEM_PER_CPU)) {
		if (arg.job_nhosts > 0) {
			last_bit = arg.sockets_per_node[0] *
				   arg.cores_per_socket[0];
			for (i=0; i<last_bit; i++) {
				if (!bit_test(arg.job_core_bitmap, i))
					continue;
				if (cpu_log)
					info("JobNode[0] CPU[%u] Job alloc",i);
				alloc_lps++;
			}
		}
		if (cpu_log)
			info("====================");
		if (alloc_lps == 0) {
			error("_set_batch_job_limit: alloc_lps is zero");
			alloc_lps = 1;
		}

		/* NOTE: alloc_lps is the count of allocated resources
		 * (typically cores). Convert to CPU count as needed */
		if (last_bit < 1)
			error("Batch job credential allocates no CPUs");
		else {
			i = conf->cpus / last_bit;
			if (i > 1)
				alloc_lps *= i;
		}
	}

	if (arg.job_mem_limit & MEM_PER_CPU) {
		req->job_mem = arg.job_mem_limit & (~MEM_PER_CPU);
		req->job_mem *= alloc_lps;
	} else
		req->job_mem = arg.job_mem_limit;

	slurm_cred_free_args(&arg);
}

/* These functions prevent a possible race condition if the batch script's
 * complete RPC is processed before it's launch_successful response. This
 *  */
static bool _is_batch_job_finished(uint32_t job_id)
{
	bool found_job = false;
	int i;

	slurm_mutex_lock(&fini_mutex);
	for (i = 0; i < FINI_JOB_CNT; i++) {
		if (fini_job_id[i] == job_id) {
			found_job = true;
			break;
		}
	}
	slurm_mutex_unlock(&fini_mutex);

	return found_job;
}
static void _note_batch_job_finished(uint32_t job_id)
{
	slurm_mutex_lock(&fini_mutex);
	fini_job_id[next_fini_job_inx] = job_id;
	if (++next_fini_job_inx >= FINI_JOB_CNT)
		next_fini_job_inx = 0;
	slurm_mutex_unlock(&fini_mutex);
}

/* Send notification to slurmctld we are finished running the prolog.
 * This is needed on system that don't use srun to launch their tasks.
 */
static void _notify_slurmctld_prolog_fini(
	uint32_t job_id, uint32_t prolog_return_code)
{
	int rc;
	slurm_msg_t req_msg;
	complete_prolog_msg_t req;

	slurm_msg_t_init(&req_msg);
	req.job_id	= job_id;
	req.prolog_rc	= prolog_return_code;

	req_msg.msg_type= REQUEST_COMPLETE_PROLOG;
	req_msg.data	= &req;

	if ((slurm_send_recv_controller_rc_msg(&req_msg, &rc) < 0) ||
	    (rc != SLURM_SUCCESS))
		error("Error sending prolog completion notification: %m");
}

static void _rpc_prolog(slurm_msg_t *msg)
{
	int rc = SLURM_SUCCESS;
	prolog_launch_msg_t *req = (prolog_launch_msg_t *)msg->data;
	job_env_t job_env;
	bool     first_job_run;

	if (req == NULL)
		return;

	if (slurm_send_rc_msg(msg, rc) < 0) {
		error("Error starting prolog: %m");
	}
	if (rc) {
		int term_sig, exit_status;
		if (WIFSIGNALED(rc)) {
			exit_status = 0;
			term_sig    = WTERMSIG(rc);
		} else {
			exit_status = WEXITSTATUS(rc);
			term_sig    = 0;
		}
		error("[job %u] prolog start failed status=%d:%d",
		      req->job_id, exit_status, term_sig);
		rc = ESLURMD_PROLOG_FAILED;
	}

	if (container_g_create(req->job_id))
		error("container_g_create(%u): %m", req->job_id);

	slurm_mutex_lock(&prolog_mutex);
	first_job_run = !slurm_cred_jobid_cached(conf->vctx, req->job_id);

	if (first_job_run) {
		slurm_cred_insert_jobid(conf->vctx, req->job_id);
		_add_job_running_prolog(req->job_id);
		slurm_mutex_unlock(&prolog_mutex);

		memset(&job_env, 0, sizeof(job_env_t));

		job_env.jobid = req->job_id;
		job_env.step_id = 0;	/* not available */
		job_env.node_list = req->nodes;
		job_env.partition = req->partition;
		job_env.spank_job_env = req->spank_job_env;
		job_env.spank_job_env_size = req->spank_job_env_size;
		job_env.uid = req->uid;
#if defined(HAVE_BG)
		select_g_select_jobinfo_get(req->select_jobinfo,
					    SELECT_JOBDATA_BLOCK_ID,
					    &job_env.resv_id);
#elif defined(HAVE_ALPS_CRAY)
		job_env.resv_id = select_g_select_jobinfo_xstrdup(
			req->select_jobinfo, SELECT_PRINT_RESV_ID);
#endif
		rc = _run_prolog(&job_env);

		if (rc) {
			int term_sig, exit_status;
			if (WIFSIGNALED(rc)) {
				exit_status = 0;
				term_sig    = WTERMSIG(rc);
			} else {
				exit_status = WEXITSTATUS(rc);
				term_sig    = 0;
			}
			error("[job %u] prolog failed status=%d:%d",
			      req->job_id, exit_status, term_sig);
			rc = ESLURMD_PROLOG_FAILED;
		}
	} else
		slurm_mutex_unlock(&prolog_mutex);

	if (!(slurmctld_conf.prolog_flags & PROLOG_FLAG_NOHOLD))
		_notify_slurmctld_prolog_fini(req->job_id, rc);
}

static void
_rpc_batch_job(slurm_msg_t *msg, bool new_msg)
{
	batch_job_launch_msg_t *req = (batch_job_launch_msg_t *)msg->data;
	bool     first_job_run;
	int      rc = SLURM_SUCCESS;
	bool	 replied = false, revoked;
	slurm_addr_t *cli = &msg->orig_addr;

	if (new_msg) {
		uid_t req_uid = g_slurm_auth_get_uid(msg->auth_cred, NULL);
		if (!_slurm_authorized_user(req_uid)) {
			error("Security violation, batch launch RPC from uid %d",
			      req_uid);
			rc = ESLURM_USER_ID_MISSING;  /* or bad in this case */
			goto done;
		}
	}
	slurm_cred_handle_reissue(conf->vctx, req->cred);
	if (slurm_cred_revoked(conf->vctx, req->cred)) {
		error("Job %u already killed, do not launch batch job",
		      req->job_id);
		rc = ESLURMD_CREDENTIAL_REVOKED;	/* job already ran */
		goto done;
	}

	task_g_slurmd_batch_request(req->job_id, req);	/* determine task affinity */

	slurm_mutex_lock(&prolog_mutex);
	first_job_run = !slurm_cred_jobid_cached(conf->vctx, req->job_id);

	/* BlueGene prolog waits for partition boot and is very slow.
	 * On any system we might need to load environment variables
	 * for Moab (see --get-user-env), which could also be slow.
	 * Just reply now and send a separate kill job request if the
	 * prolog or launch fail. */
	replied = true;
	if (new_msg && (slurm_send_rc_msg(msg, rc) < 1)) {
		/* The slurmctld is no longer waiting for a reply.
		 * This typically indicates that the slurmd was
		 * blocked from memory and/or CPUs and the slurmctld
		 * has requeued the batch job request. */
		error("Could not confirm batch launch for job %u, "
		      "aborting request", req->job_id);
		rc = SLURM_COMMUNICATIONS_SEND_ERROR;
		slurm_mutex_unlock(&prolog_mutex);
		goto done;
	}

	/*
	 * Insert jobid into credential context to denote that
	 * we've now "seen" an instance of the job
	 */
	if (first_job_run) {
		job_env_t job_env;
		slurm_cred_insert_jobid(conf->vctx, req->job_id);
		_add_job_running_prolog(req->job_id);
		slurm_mutex_unlock(&prolog_mutex);

		memset(&job_env, 0, sizeof(job_env_t));

		job_env.jobid = req->job_id;
		job_env.step_id = req->step_id;
		job_env.node_list = req->nodes;
		job_env.partition = req->partition;
		job_env.spank_job_env = req->spank_job_env;
		job_env.spank_job_env_size = req->spank_job_env_size;
		job_env.uid = req->uid;
		job_env.user_name = req->user_name;
		/*
	 	 * Run job prolog on this node
	 	 */
#if defined(HAVE_BG)
		select_g_select_jobinfo_get(req->select_jobinfo,
					    SELECT_JOBDATA_BLOCK_ID,
					    &job_env.resv_id);
#elif defined(HAVE_ALPS_CRAY)
		job_env.resv_id = select_g_select_jobinfo_xstrdup(
			req->select_jobinfo, SELECT_PRINT_RESV_ID);
#endif
		if (container_g_create(req->job_id))
			error("container_g_create(%u): %m", req->job_id);
		rc = _run_prolog(&job_env);
		xfree(job_env.resv_id);
		if (rc) {
			int term_sig, exit_status;
			if (WIFSIGNALED(rc)) {
				exit_status = 0;
				term_sig    = WTERMSIG(rc);
			} else {
				exit_status = WEXITSTATUS(rc);
				term_sig    = 0;
			}
			error("[job %u] prolog failed status=%d:%d",
			      req->job_id, exit_status, term_sig);
			_prolog_error(req, rc);
			rc = ESLURMD_PROLOG_FAILED;
			goto done;
		}
	} else {
		slurm_mutex_unlock(&prolog_mutex);
		_wait_for_job_running_prolog(req->job_id);
	}

	_get_user_env(req);
	_set_batch_job_limits(msg);

	/* Since job could have been killed while the prolog was
	 * running (especially on BlueGene, which can take minutes
	 * for partition booting). Test if the credential has since
	 * been revoked and exit as needed. */
	if (slurm_cred_revoked(conf->vctx, req->cred)) {
		info("Job %u already killed, do not launch batch job",
		     req->job_id);
		rc = ESLURMD_CREDENTIAL_REVOKED;     /* job already ran */
		goto done;
	}

	slurm_mutex_lock(&launch_mutex);
	if (req->step_id == SLURM_BATCH_SCRIPT)
		info("Launching batch job %u for UID %d",
		     req->job_id, req->uid);
	else
		info("Launching batch job %u.%u for UID %d",
		     req->job_id, req->step_id, req->uid);

	debug3("_rpc_batch_job: call to _forkexec_slurmstepd");
	rc = _forkexec_slurmstepd(LAUNCH_BATCH_JOB, (void *)req, cli, NULL,
				  (hostset_t)NULL);
	debug3("_rpc_batch_job: return from _forkexec_slurmstepd: %d", rc);

	slurm_mutex_unlock(&launch_mutex);
	_launch_complete_add(req->job_id);

	/* On a busy system, slurmstepd may take a while to respond,
	 * if the job was cancelled in the interim, run through the
	 * abort logic below. */
	revoked = slurm_cred_revoked(conf->vctx, req->cred);
	if (revoked && _is_batch_job_finished(req->job_id)) {
		/* If configured with select/serial and the batch job already
		 * completed, consider the job sucessfully launched and do
		 * not repeat termination logic below, which in the worst case
		 * just slows things down with another message. */
		revoked = false;
	}
	if (revoked) {
		info("Job %u killed while launch was in progress",
		     req->job_id);
		sleep(1);	/* give slurmstepd time to create
				 * the communication socket */
		_terminate_all_steps(req->job_id, true);
		rc = ESLURMD_CREDENTIAL_REVOKED;
		goto done;
	}

done:
	if (!replied) {
		if (new_msg && (slurm_send_rc_msg(msg, rc) < 1)) {
			/* The slurmctld is no longer waiting for a reply.
			 * This typically indicates that the slurmd was
			 * blocked from memory and/or CPUs and the slurmctld
			 * has requeued the batch job request. */
			error("Could not confirm batch launch for job %u, "
			      "aborting request", req->job_id);
			rc = SLURM_COMMUNICATIONS_SEND_ERROR;
		} else {
			/* No need to initiate separate reply below */
			rc = SLURM_SUCCESS;
		}
	}
	if (rc != SLURM_SUCCESS) {
		/* prolog or job launch failure,
		 * tell slurmctld that the job failed */
		if (req->step_id == SLURM_BATCH_SCRIPT)
			_requeue_job(req->job_id, rc);
		else
			_abort_step(req->job_id, req->step_id);
	}

	/*
	 *  If job prolog failed or we could not reply,
	 *  initiate message to slurmctld with current state
	 */
	if ((rc == ESLURMD_PROLOG_FAILED) ||
	    (rc == SLURM_COMMUNICATIONS_SEND_ERROR))
		send_registration_msg(rc, false);
}
/*
 * Send notification message to batch job
 */
static void
_rpc_job_notify(slurm_msg_t *msg)
{
	job_notify_msg_t *req = msg->data;
	uid_t req_uid = g_slurm_auth_get_uid(msg->auth_cred, NULL);
	uid_t job_uid;
	List steps;
	ListIterator i;
	step_loc_t *stepd = NULL;
	int step_cnt  = 0;
	int fd;

	debug("_rpc_job_notify, uid = %d, jobid = %u", req_uid, req->job_id);
	job_uid = _get_job_uid(req->job_id);
	if ((int)job_uid < 0)
		goto no_job;

	/*
	 * check that requesting user ID is the SLURM UID or root
	 */
	if ((req_uid != job_uid) && (!_slurm_authorized_user(req_uid))) {
		error("Security violation: job_notify(%u) from uid %d",
		      req->job_id, req_uid);
		return;
	}

	steps = stepd_available(conf->spooldir, conf->node_name);
	i = list_iterator_create(steps);
	while ((stepd = list_next(i))) {
		if ((stepd->jobid  != req->job_id) ||
		    (stepd->stepid != SLURM_BATCH_SCRIPT)) {
			continue;
		}

		step_cnt++;

		fd = stepd_connect(stepd->directory, stepd->nodename,
				   stepd->jobid, stepd->stepid,
				   &stepd->protocol_version);
		if (fd == -1) {
			debug3("Unable to connect to step %u.%u",
			       stepd->jobid, stepd->stepid);
			continue;
		}

		info("send notification to job %u.%u",
		     stepd->jobid, stepd->stepid);
		if (stepd_notify_job(fd, stepd->protocol_version,
				     req->message) < 0)
			debug("notify jobid=%u failed: %m", stepd->jobid);
		close(fd);
	}
	list_iterator_destroy(i);
	list_destroy(steps);

no_job:
	if (step_cnt == 0) {
		debug2("Can't find jobid %u to send notification message",
		       req->job_id);
	}
}

static int
_requeue_job(uint32_t job_id, uint32_t slurm_rc)
{
	struct requeue_msg req;
	slurm_msg_t resp_msg;
	int rc;
	char buf[64];

	slurm_msg_t_init(&resp_msg);

	sprintf(buf, "%u", job_id);
	req.job_id = job_id;
<<<<<<< HEAD
	req.job_id_str = buf;
=======
>>>>>>> b074bc7f
	req.state = JOB_REQUEUE_HOLD;

	resp_msg.msg_type = REQUEST_JOB_REQUEUE;
	resp_msg.data = &req;

	return slurm_send_recv_controller_rc_msg(&resp_msg, &rc);
}

static int
_abort_step(uint32_t job_id, uint32_t step_id)
{
	step_complete_msg_t resp;
	slurm_msg_t resp_msg;
	slurm_msg_t_init(&resp_msg);
	int rc, rc2;

	resp.job_id       = job_id;
	resp.job_step_id  = step_id;
	resp.range_first  = 0;
	resp.range_last   = 0;
	resp.step_rc      = 1;
	resp.jobacct      = jobacctinfo_create(NULL);
	resp_msg.msg_type = REQUEST_STEP_COMPLETE;
	resp_msg.data     = &resp;
	rc2 = slurm_send_recv_controller_rc_msg(&resp_msg, &rc);
	/* Note: we are ignoring the RPC return code */
	jobacctinfo_destroy(resp.jobacct);
	return rc2;
}

static void
_rpc_reconfig(slurm_msg_t *msg)
{
	uid_t req_uid = g_slurm_auth_get_uid(msg->auth_cred, NULL);

	if (!_slurm_authorized_user(req_uid))
		error("Security violation, reconfig RPC from uid %d",
		      req_uid);
	else
		kill(conf->pid, SIGHUP);
	forward_wait(msg);
	/* Never return a message, slurmctld does not expect one */
}

static void
_rpc_shutdown(slurm_msg_t *msg)
{
	uid_t req_uid = g_slurm_auth_get_uid(msg->auth_cred, NULL);

	forward_wait(msg);
	if (!_slurm_authorized_user(req_uid))
		error("Security violation, shutdown RPC from uid %d",
		      req_uid);
	else {
		if (kill(conf->pid, SIGTERM) != 0)
			error("kill(%u,SIGTERM): %m", conf->pid);
	}

	/* Never return a message, slurmctld does not expect one */
}

static void
_rpc_reboot(slurm_msg_t *msg)
{
	char *reboot_program, *sp;
	slurm_ctl_conf_t *cfg;
	uid_t req_uid = g_slurm_auth_get_uid(msg->auth_cred, NULL);
	int exit_code;

	if (!_slurm_authorized_user(req_uid))
		error("Security violation, reboot RPC from uid %d",
		      req_uid);
	else {
		cfg = slurm_conf_lock();
		reboot_program = cfg->reboot_program;
		if (reboot_program) {
			sp = strchr(reboot_program, ' ');
			if (sp)
				sp = xstrndup(reboot_program,
					      (sp - reboot_program));
			else
			    sp = xstrdup(reboot_program);
			if (access(sp, R_OK | X_OK) < 0)
				error("Cannot run RebootProgram [%s]: %m", sp);
			else if ((exit_code = system(reboot_program)))
				error("system(%s) returned %d", reboot_program,
				      exit_code);
			xfree(sp);
		} else
			error("RebootProgram isn't defined in config");
		slurm_conf_unlock();
	}

	/* Never return a message, slurmctld does not expect one */
	/* slurm_send_rc_msg(msg, rc); */
}

static void _job_limits_free(void *x)
{
	xfree(x);
}


static int _job_limits_match(void *x, void *key)
{
	job_mem_limits_t *job_limits_ptr = (job_mem_limits_t *) x;
	uint32_t *job_id = (uint32_t *) key;
	if (job_limits_ptr->job_id == *job_id)
		return 1;
	return 0;
}

static int _step_limits_match(void *x, void *key)
{
	job_mem_limits_t *job_limits_ptr = (job_mem_limits_t *) x;
	step_loc_t *step_ptr = (step_loc_t *) key;

	if ((job_limits_ptr->job_id  == step_ptr->jobid) &&
	    (job_limits_ptr->step_id == step_ptr->stepid))
		return 1;
	return 0;
}

/* Call only with job_limits_mutex locked */
static void
_load_job_limits(void)
{
	List steps;
	ListIterator step_iter;
	step_loc_t *stepd;
	int fd;
	job_mem_limits_t *job_limits_ptr;
	slurmstepd_mem_info_t stepd_mem_info;

	if (!job_limits_list)
		job_limits_list = list_create(_job_limits_free);
	job_limits_loaded = true;

	steps = stepd_available(conf->spooldir, conf->node_name);
	step_iter = list_iterator_create(steps);
	while ((stepd = list_next(step_iter))) {
		job_limits_ptr = list_find_first(job_limits_list,
						 _step_limits_match, stepd);
		if (job_limits_ptr)	/* already processed */
			continue;
		fd = stepd_connect(stepd->directory, stepd->nodename,
				   stepd->jobid, stepd->stepid,
				   &stepd->protocol_version);
		if (fd == -1)
			continue;	/* step completed */

		if (!stepd_get_mem_limits(fd, stepd->protocol_version,
					  &stepd_mem_info)) {
			error("Error reading step %u.%u memory limits",
			      stepd->jobid, stepd->stepid);
			close(fd);
			continue;
		}


		if ((stepd_mem_info.job_mem_limit
		     || stepd_mem_info.step_mem_limit)) {
			/* create entry for this job */
			job_limits_ptr = xmalloc(sizeof(job_mem_limits_t));
			job_limits_ptr->job_id   = stepd->jobid;
			job_limits_ptr->step_id  = stepd->stepid;
			job_limits_ptr->job_mem  =
				stepd_mem_info.job_mem_limit;
			job_limits_ptr->step_mem =
				stepd_mem_info.step_mem_limit;
#if _LIMIT_INFO
			info("RecLim step:%u.%u job_mem:%u step_mem:%u",
			     job_limits_ptr->job_id, job_limits_ptr->step_id,
			     job_limits_ptr->job_mem,
			     job_limits_ptr->step_mem);
#endif
			list_append(job_limits_list, job_limits_ptr);
		}
		close(fd);
	}
	list_iterator_destroy(step_iter);
	list_destroy(steps);
}

static void
_cancel_step_mem_limit(uint32_t job_id, uint32_t step_id)
{
	slurm_msg_t msg;
	job_notify_msg_t notify_req;
	job_step_kill_msg_t kill_req;

	/* NOTE: Batch jobs may have no srun to get this message */
	slurm_msg_t_init(&msg);
	notify_req.job_id      = job_id;
	notify_req.job_step_id = step_id;
	notify_req.message     = "Exceeded job memory limit";
	msg.msg_type    = REQUEST_JOB_NOTIFY;
	msg.data        = &notify_req;
	slurm_send_only_controller_msg(&msg);

	kill_req.job_id      = job_id;
	kill_req.job_step_id = step_id;
	kill_req.signal      = SIGKILL;
	kill_req.flags       = (uint16_t) 0;
	msg.msg_type    = REQUEST_CANCEL_JOB_STEP;
	msg.data        = &kill_req;
	slurm_send_only_controller_msg(&msg);
}

/* Enforce job memory limits here in slurmd. Step memory limits are
 * enforced within slurmstepd (using jobacct_gather plugin). */
static void
_enforce_job_mem_limit(void)
{
	List steps;
	ListIterator step_iter, job_limits_iter;
	job_mem_limits_t *job_limits_ptr;
	step_loc_t *stepd;
	int fd, i, job_inx, job_cnt;
	uint16_t vsize_factor;
	uint64_t step_rss, step_vsize;
	job_step_id_msg_t acct_req;
	job_step_stat_t *resp = NULL;
	struct job_mem_info {
		uint32_t job_id;
		uint32_t mem_limit;	/* MB */
		uint32_t mem_used;	/* MB */
		uint32_t vsize_limit;	/* MB */
		uint32_t vsize_used;	/* MB */
	};
	struct job_mem_info *job_mem_info_ptr = NULL;

	/* If users have configured MemLimitEnforce=no
	 * in their slurm.conf keep going.
	 */
	if (conf->mem_limit_enforce == false)
		return;

	slurm_mutex_lock(&job_limits_mutex);
	if (!job_limits_loaded)
		_load_job_limits();
	if (list_count(job_limits_list) == 0) {
		slurm_mutex_unlock(&job_limits_mutex);
		return;
	}

	/* Build table of job limits, use highest mem limit recorded */
	job_mem_info_ptr = xmalloc((list_count(job_limits_list) + 1) *
				   sizeof(struct job_mem_info));
	job_cnt = 0;
	job_limits_iter = list_iterator_create(job_limits_list);
	while ((job_limits_ptr = list_next(job_limits_iter))) {
		if (job_limits_ptr->job_mem == 0) 	/* no job limit */
			continue;
		for (i=0; i<job_cnt; i++) {
			if (job_mem_info_ptr[i].job_id !=
			    job_limits_ptr->job_id)
				continue;
			job_mem_info_ptr[i].mem_limit = MAX(
				job_mem_info_ptr[i].mem_limit,
				job_limits_ptr->job_mem);
			break;
		}
		if (i < job_cnt)	/* job already found & recorded */
			continue;
		job_mem_info_ptr[job_cnt].job_id    = job_limits_ptr->job_id;
		job_mem_info_ptr[job_cnt].mem_limit = job_limits_ptr->job_mem;
		job_cnt++;
	}
	list_iterator_destroy(job_limits_iter);
	slurm_mutex_unlock(&job_limits_mutex);

	vsize_factor = slurm_get_vsize_factor();
	for (i=0; i<job_cnt; i++) {
		job_mem_info_ptr[i].vsize_limit = job_mem_info_ptr[i].
			mem_limit;
		job_mem_info_ptr[i].vsize_limit *= (vsize_factor / 100.0);
	}

	steps = stepd_available(conf->spooldir, conf->node_name);
	step_iter = list_iterator_create(steps);
	while ((stepd = list_next(step_iter))) {
		for (job_inx=0; job_inx<job_cnt; job_inx++) {
			if (job_mem_info_ptr[job_inx].job_id == stepd->jobid)
				break;
		}
		if (job_inx >= job_cnt)
			continue;	/* job/step not being tracked */

		fd = stepd_connect(stepd->directory, stepd->nodename,
				   stepd->jobid, stepd->stepid,
				   &stepd->protocol_version);
		if (fd == -1)
			continue;	/* step completed */
		acct_req.job_id  = stepd->jobid;
		acct_req.step_id = stepd->stepid;
		resp = xmalloc(sizeof(job_step_stat_t));

		if ((!stepd_stat_jobacct(
			     fd, stepd->protocol_version,
			     &acct_req, resp)) &&
		    (resp->jobacct)) {
			/* resp->jobacct is NULL if account is disabled */
			jobacctinfo_getinfo((struct jobacctinfo *)
					    resp->jobacct,
					    JOBACCT_DATA_TOT_RSS,
					    &step_rss,
					    stepd->protocol_version);
			jobacctinfo_getinfo((struct jobacctinfo *)
					    resp->jobacct,
					    JOBACCT_DATA_TOT_VSIZE,
					    &step_vsize,
					    stepd->protocol_version);
#if _LIMIT_INFO
			info("Step:%u.%u RSS:%"PRIu64" KB VSIZE:%"PRIu64" KB",
			     stepd->jobid, stepd->stepid,
			     step_rss, step_vsize);
#endif
			step_rss /= 1024;	/* KB to MB */
			step_rss = MAX(step_rss, 1);
			job_mem_info_ptr[job_inx].mem_used += step_rss;
			step_vsize /= 1024;	/* KB to MB */
			step_vsize = MAX(step_vsize, 1);
			job_mem_info_ptr[job_inx].vsize_used += step_vsize;
		}
		slurm_free_job_step_stat(resp);
		close(fd);
	}
	list_iterator_destroy(step_iter);
	list_destroy(steps);

	for (i=0; i<job_cnt; i++) {
		if (job_mem_info_ptr[i].mem_used == 0) {
			/* no steps found,
			 * purge records for all steps of this job */
			slurm_mutex_lock(&job_limits_mutex);
			list_delete_all(job_limits_list, _job_limits_match,
					&job_mem_info_ptr[i].job_id);
			slurm_mutex_unlock(&job_limits_mutex);
			break;
		}

		if ((job_mem_info_ptr[i].mem_limit != 0) &&
		    (job_mem_info_ptr[i].mem_used >
		     job_mem_info_ptr[i].mem_limit)) {
			info("Job %u exceeded memory limit (%u>%u), "
			     "cancelling it", job_mem_info_ptr[i].job_id,
			     job_mem_info_ptr[i].mem_used,
			     job_mem_info_ptr[i].mem_limit);
			_cancel_step_mem_limit(job_mem_info_ptr[i].job_id,
					       NO_VAL);
		} else if ((job_mem_info_ptr[i].vsize_limit != 0) &&
			   (job_mem_info_ptr[i].vsize_used >
			    job_mem_info_ptr[i].vsize_limit)) {
			info("Job %u exceeded virtual memory limit (%u>%u), "
			     "cancelling it", job_mem_info_ptr[i].job_id,
			     job_mem_info_ptr[i].vsize_used,
			     job_mem_info_ptr[i].vsize_limit);
			_cancel_step_mem_limit(job_mem_info_ptr[i].job_id,
					       NO_VAL);
		}
	}
	xfree(job_mem_info_ptr);
}

static int
_rpc_ping(slurm_msg_t *msg)
{
	int        rc = SLURM_SUCCESS;
	uid_t req_uid = g_slurm_auth_get_uid(msg->auth_cred, NULL);
	static bool first_msg = true;

	if (!_slurm_authorized_user(req_uid)) {
		error("Security violation, ping RPC from uid %d",
		      req_uid);
		if (first_msg) {
			error("Do you have SlurmUser configured as uid %d?",
			      req_uid);
		}
		rc = ESLURM_USER_ID_MISSING;	/* or bad in this case */
	}
	first_msg = false;

	if (rc != SLURM_SUCCESS) {
		/* Return result. If the reply can't be sent this indicates
		 * 1. The network is broken OR
		 * 2. slurmctld has died    OR
		 * 3. slurmd was paged out due to full memory
		 * If the reply request fails, we send an registration message
		 * to slurmctld in hopes of avoiding having the node set DOWN
		 * due to slurmd paging and not being able to respond in a
		 * timely fashion. */
		if (slurm_send_rc_msg(msg, rc) < 0) {
			error("Error responding to ping: %m");
			send_registration_msg(SLURM_SUCCESS, false);
		}
	} else {
		slurm_msg_t resp_msg;
		ping_slurmd_resp_msg_t ping_resp;
		get_cpu_load(&ping_resp.cpu_load);
		slurm_msg_t_copy(&resp_msg, msg);
		resp_msg.msg_type = RESPONSE_PING_SLURMD;
		resp_msg.data     = &ping_resp;

		slurm_send_node_msg(msg->conn_fd, &resp_msg);
	}

	/* Take this opportunity to enforce any job memory limits */
	_enforce_job_mem_limit();
	return rc;
}

static int
_rpc_health_check(slurm_msg_t *msg)
{
	int        rc = SLURM_SUCCESS;
	uid_t req_uid = g_slurm_auth_get_uid(msg->auth_cred, NULL);

	if (!_slurm_authorized_user(req_uid)) {
		error("Security violation, health check RPC from uid %d",
		      req_uid);
		rc = ESLURM_USER_ID_MISSING;	/* or bad in this case */
	}

	/* Return result. If the reply can't be sent this indicates that
	 * 1. The network is broken OR
	 * 2. slurmctld has died    OR
	 * 3. slurmd was paged out due to full memory
	 * If the reply request fails, we send an registration message to
	 * slurmctld in hopes of avoiding having the node set DOWN due to
	 * slurmd paging and not being able to respond in a timely fashion. */
	if (slurm_send_rc_msg(msg, rc) < 0) {
		error("Error responding to ping: %m");
		send_registration_msg(SLURM_SUCCESS, false);
	}

	if ((rc == SLURM_SUCCESS) && (conf->health_check_program)) {
		char *env[1] = { NULL };
		rc = run_script("health_check", conf->health_check_program,
				0, 60, env, 0);
	}

	/* Take this opportunity to enforce any job memory limits */
	_enforce_job_mem_limit();
	return rc;
}


static int
_rpc_acct_gather_update(slurm_msg_t *msg)
{
	int        rc = SLURM_SUCCESS;
	uid_t req_uid = g_slurm_auth_get_uid(msg->auth_cred, NULL);
	static bool first_msg = true;

	if (!_slurm_authorized_user(req_uid)) {
		error("Security violation, acct_gather_update RPC from uid %d",
		      req_uid);
		if (first_msg) {
			error("Do you have SlurmUser configured as uid %d?",
			      req_uid);
		}
		rc = ESLURM_USER_ID_MISSING;	/* or bad in this case */
	}
	first_msg = false;

	if (rc != SLURM_SUCCESS) {
		/* Return result. If the reply can't be sent this indicates
		 * 1. The network is broken OR
		 * 2. slurmctld has died    OR
		 * 3. slurmd was paged out due to full memory
		 * If the reply request fails, we send an registration message
		 * to slurmctld in hopes of avoiding having the node set DOWN
		 * due to slurmd paging and not being able to respond in a
		 * timely fashion. */
		if (slurm_send_rc_msg(msg, rc) < 0) {
			error("Error responding to ping: %m");
			send_registration_msg(SLURM_SUCCESS, false);
		}
	} else {
		slurm_msg_t resp_msg;
		acct_gather_node_resp_msg_t acct_msg;

		/* Update node energy usage data */
		acct_gather_energy_g_update_node_energy();

		memset(&acct_msg, 0, sizeof(acct_gather_node_resp_msg_t));
		acct_msg.node_name = conf->node_name;
		acct_msg.energy = acct_gather_energy_alloc();
		acct_gather_energy_g_get_data(
			ENERGY_DATA_STRUCT, acct_msg.energy);

		slurm_msg_t_copy(&resp_msg, msg);
		resp_msg.msg_type = RESPONSE_ACCT_GATHER_UPDATE;
		resp_msg.data     = &acct_msg;

		slurm_send_node_msg(msg->conn_fd, &resp_msg);

		acct_gather_energy_destroy(acct_msg.energy);
	}
	return rc;
}

static int
_rpc_acct_gather_energy(slurm_msg_t *msg)
{
	int        rc = SLURM_SUCCESS;
	uid_t req_uid = g_slurm_auth_get_uid(msg->auth_cred, NULL);
	static bool first_msg = true;

	if (!_slurm_authorized_user(req_uid)) {
		error("Security violation, acct_gather_update RPC from uid %d",
		      req_uid);
		if (first_msg) {
			error("Do you have SlurmUser configured as uid %d?",
			      req_uid);
		}
		rc = ESLURM_USER_ID_MISSING;	/* or bad in this case */
	}
	first_msg = false;

	if (rc != SLURM_SUCCESS) {
		if (slurm_send_rc_msg(msg, rc) < 0)
			error("Error responding to energy request: %m");
	} else {
		slurm_msg_t resp_msg;
		acct_gather_node_resp_msg_t acct_msg;
		time_t now = time(NULL), last_poll = 0;
		int data_type = ENERGY_DATA_STRUCT;
		acct_gather_energy_req_msg_t *req = msg->data;

		acct_gather_energy_g_get_data(ENERGY_DATA_LAST_POLL,
					      &last_poll);

		/* If we polled later than delta seconds then force a
		   new poll.
		*/
		if ((now - last_poll) > req->delta)
			data_type = ENERGY_DATA_JOULES_TASK;

		memset(&acct_msg, 0, sizeof(acct_gather_node_resp_msg_t));
		acct_msg.energy = acct_gather_energy_alloc();
		acct_gather_energy_g_get_data(data_type, acct_msg.energy);

		slurm_msg_t_copy(&resp_msg, msg);
		resp_msg.msg_type = RESPONSE_ACCT_GATHER_ENERGY;
		resp_msg.data     = &acct_msg;

		slurm_send_node_msg(msg->conn_fd, &resp_msg);

		acct_gather_energy_destroy(acct_msg.energy);
	}
	return rc;
}

static int
_signal_jobstep(uint32_t jobid, uint32_t stepid, uid_t req_uid,
		uint32_t signal)
{
	int               fd, rc = SLURM_SUCCESS;
	uid_t uid;
	uint16_t protocol_version;

	fd = stepd_connect(conf->spooldir, conf->node_name, jobid, stepid,
			   &protocol_version);
	if (fd == -1) {
		debug("signal for nonexistant %u.%u stepd_connect failed: %m",
		      jobid, stepid);
		return ESLURM_INVALID_JOB_ID;
	}

	if ((int)(uid = stepd_get_uid(fd, protocol_version)) < 0) {
		debug("_signal_jobstep: couldn't read from the "
		      "step %u.%u: %m",
		      jobid, stepid);
		rc = ESLURM_INVALID_JOB_ID;
		goto done2;
	}

	if ((req_uid != uid) && (!_slurm_authorized_user(req_uid))) {
		debug("kill req from uid %ld for job %u.%u owned by uid %ld",
		      (long) req_uid, jobid, stepid, (long) uid);
		rc = ESLURM_USER_ID_MISSING;     /* or bad in this case */
		goto done2;
	}

#ifdef HAVE_AIX
#  ifdef SIGMIGRATE
#    ifdef SIGSOUND
	/* SIGMIGRATE and SIGSOUND are used to initiate job checkpoint on AIX.
	 * These signals are not sent to the entire process group, but just a
	 * single process, namely the PMD. */
	if (signal == SIGMIGRATE || signal == SIGSOUND) {
		rc = stepd_signal_task_local(fd, protocol_version,
					     signal, 0);
		goto done2;
	}
#    endif
#  endif
#endif

	rc = stepd_signal_container(fd, protocol_version, signal);
	if (rc == -1)
		rc = ESLURMD_JOB_NOTRUNNING;

done2:
	close(fd);
	return rc;
}

static void
_rpc_signal_tasks(slurm_msg_t *msg)
{
	int               rc = SLURM_SUCCESS;
	uid_t             req_uid = g_slurm_auth_get_uid(msg->auth_cred, NULL);
	kill_tasks_msg_t *req = (kill_tasks_msg_t *) msg->data;
	uint32_t flag;
	uint32_t sig;

#ifdef HAVE_XCPU
	if (!_slurm_authorized_user(req_uid)) {
		error("REQUEST_SIGNAL_TASKS not support with XCPU system");
		return ESLURM_NOT_SUPPORTED;
	}
#endif

	flag = req->signal >> 24;
	sig  = req->signal & 0xfff;

	if (flag & KILL_STEPS_ONLY) {
		debug("%s: sending signal %u to all steps job %u flag %u",
		      __func__, sig, req->job_id, flag);
		_kill_all_active_steps(req->job_id, sig, false);
	} else {
		debug("%s: sending signal %u to step %u.%u", __func__,
		      req->signal, req->job_id, req->job_step_id);
		rc = _signal_jobstep(req->job_id, req->job_step_id, req_uid,
				     req->signal);
	}
	slurm_send_rc_msg(msg, rc);
}

static void
_rpc_checkpoint_tasks(slurm_msg_t *msg)
{
	int               fd;
	int               rc = SLURM_SUCCESS;
	uid_t             req_uid = g_slurm_auth_get_uid(msg->auth_cred, NULL);
	checkpoint_tasks_msg_t *req = (checkpoint_tasks_msg_t *) msg->data;
	uint16_t protocol_version;
	uid_t uid;

	fd = stepd_connect(conf->spooldir, conf->node_name,
			   req->job_id, req->job_step_id, &protocol_version);
	if (fd == -1) {
		debug("checkpoint for nonexistant %u.%u stepd_connect "
		      "failed: %m", req->job_id, req->job_step_id);
		rc = ESLURM_INVALID_JOB_ID;
		goto done;
	}

	if ((int)(uid = stepd_get_uid(fd, protocol_version)) < 0) {
		debug("_rpc_checkpoint_tasks: couldn't read from the "
		      "step %u.%u: %m",
		      req->job_id, req->job_step_id);
		rc = ESLURM_INVALID_JOB_ID;
		goto done2;
	}

	if ((req_uid != uid) && (!_slurm_authorized_user(req_uid))) {
		debug("checkpoint req from uid %ld for job %u.%u owned by "
		      "uid %ld", (long) req_uid, req->job_id, req->job_step_id,
		      (long) uid);
		rc = ESLURM_USER_ID_MISSING;     /* or bad in this case */
		goto done2;
	}

	rc = stepd_checkpoint(fd, protocol_version,
			      req->timestamp, req->image_dir);
	if (rc == -1)
		rc = ESLURMD_JOB_NOTRUNNING;

done2:
	close(fd);
done:
	slurm_send_rc_msg(msg, rc);
}

static void
_rpc_terminate_tasks(slurm_msg_t *msg)
{
	kill_tasks_msg_t *req = (kill_tasks_msg_t *) msg->data;
	int               rc = SLURM_SUCCESS;
	int               fd;
	uid_t             req_uid, uid;
	uint16_t protocol_version;

	debug3("Entering _rpc_terminate_tasks");
	fd = stepd_connect(conf->spooldir, conf->node_name,
			   req->job_id, req->job_step_id, &protocol_version);
	if (fd == -1) {
		debug("kill for nonexistant job %u.%u stepd_connect "
		      "failed: %m", req->job_id, req->job_step_id);
		rc = ESLURM_INVALID_JOB_ID;
		goto done;
	}

	if ((int)(uid = stepd_get_uid(fd, protocol_version)) < 0) {
		debug("terminate_tasks couldn't read from the step %u.%u: %m",
		      req->job_id, req->job_step_id);
		rc = ESLURM_INVALID_JOB_ID;
		goto done2;
	}

	req_uid = g_slurm_auth_get_uid(msg->auth_cred, NULL);
	if ((req_uid != uid)
	    && (!_slurm_authorized_user(req_uid))) {
		debug("kill req from uid %ld for job %u.%u owned by uid %ld",
		      (long) req_uid, req->job_id, req->job_step_id,
		      (long) uid);
		rc = ESLURM_USER_ID_MISSING;     /* or bad in this case */
		goto done2;
	}

	rc = stepd_terminate(fd, protocol_version);
	if (rc == -1)
		rc = ESLURMD_JOB_NOTRUNNING;

done2:
	close(fd);
done:
	slurm_send_rc_msg(msg, rc);
}

static int
_rpc_step_complete(slurm_msg_t *msg)
{
	step_complete_msg_t *req = (step_complete_msg_t *)msg->data;
	int               rc = SLURM_SUCCESS;
	int               fd;
	uid_t             req_uid;
	uint16_t protocol_version;

	debug3("Entering _rpc_step_complete");
	fd = stepd_connect(conf->spooldir, conf->node_name,
			   req->job_id, req->job_step_id, &protocol_version);
	if (fd == -1) {
		error("stepd_connect to %u.%u failed: %m",
		      req->job_id, req->job_step_id);
		rc = ESLURM_INVALID_JOB_ID;
		goto done;
	}

	/* step completion messages are only allowed from other slurmstepd,
	   so only root or SlurmUser is allowed here */
	req_uid = g_slurm_auth_get_uid(msg->auth_cred, NULL);
	if (!_slurm_authorized_user(req_uid)) {
		debug("step completion from uid %ld for job %u.%u",
		      (long) req_uid, req->job_id, req->job_step_id);
		rc = ESLURM_USER_ID_MISSING;     /* or bad in this case */
		goto done2;
	}

	rc = stepd_completion(fd, protocol_version, req);
	if (rc == -1)
		rc = ESLURMD_JOB_NOTRUNNING;

done2:
	close(fd);
done:
	slurm_send_rc_msg(msg, rc);

	return rc;
}

/* Get list of active jobs and steps, xfree returned value */
static char *
_get_step_list(void)
{
	char tmp[64];
	char *step_list = NULL;
	List steps;
	ListIterator i;
	step_loc_t *stepd;

	steps = stepd_available(conf->spooldir, conf->node_name);
	i = list_iterator_create(steps);
	while ((stepd = list_next(i))) {
		int fd;
		fd = stepd_connect(stepd->directory, stepd->nodename,
				   stepd->jobid, stepd->stepid,
				   &stepd->protocol_version);
		if (fd == -1)
			continue;

		if (stepd_state(fd, stepd->protocol_version)
		    == SLURMSTEPD_NOT_RUNNING) {
			debug("stale domain socket for stepd %u.%u ",
			      stepd->jobid, stepd->stepid);
			close(fd);
			continue;
		}
		close(fd);

		if (step_list)
			xstrcat(step_list, ", ");
		if (stepd->stepid == NO_VAL) {
			snprintf(tmp, sizeof(tmp), "%u",
				 stepd->jobid);
			xstrcat(step_list, tmp);
		} else {
			snprintf(tmp, sizeof(tmp), "%u.%u",
				 stepd->jobid, stepd->stepid);
			xstrcat(step_list, tmp);
		}
	}
	list_iterator_destroy(i);
	list_destroy(steps);

	if (step_list == NULL)
		xstrcat(step_list, "NONE");
	return step_list;
}

static int
_rpc_daemon_status(slurm_msg_t *msg)
{
	slurm_msg_t      resp_msg;
	slurmd_status_t *resp = NULL;

	resp = xmalloc(sizeof(slurmd_status_t));
	resp->actual_cpus        = conf->actual_cpus;
	resp->actual_boards      = conf->actual_boards;
	resp->actual_sockets     = conf->actual_sockets;
	resp->actual_cores       = conf->actual_cores;
	resp->actual_threads     = conf->actual_threads;
	resp->actual_real_mem    = conf->real_memory_size;
	resp->actual_tmp_disk    = conf->tmp_disk_space;
	resp->booted             = startup;
	resp->hostname           = xstrdup(conf->node_name);
	resp->step_list          = _get_step_list();
	resp->last_slurmctld_msg = last_slurmctld_msg;
	resp->pid                = conf->pid;
	resp->slurmd_debug       = conf->debug_level;
	resp->slurmd_logfile     = xstrdup(conf->logfile);
	resp->version            = xstrdup(SLURM_VERSION_STRING);

	slurm_msg_t_copy(&resp_msg, msg);
	resp_msg.msg_type = RESPONSE_SLURMD_STATUS;
	resp_msg.data     = resp;
	slurm_send_node_msg(msg->conn_fd, &resp_msg);
	slurm_free_slurmd_status(resp);
	return SLURM_SUCCESS;
}

static int
_rpc_stat_jobacct(slurm_msg_t *msg)
{
	job_step_id_msg_t *req = (job_step_id_msg_t *)msg->data;
	slurm_msg_t        resp_msg;
	job_step_stat_t *resp = NULL;
	int fd;
	uid_t req_uid, uid;
	uint16_t protocol_version;

	debug3("Entering _rpc_stat_jobacct");
	/* step completion messages are only allowed from other slurmstepd,
	   so only root or SlurmUser is allowed here */
	req_uid = g_slurm_auth_get_uid(msg->auth_cred, NULL);

	fd = stepd_connect(conf->spooldir, conf->node_name,
			   req->job_id, req->step_id, &protocol_version);
	if (fd == -1) {
		error("stepd_connect to %u.%u failed: %m",
		      req->job_id, req->step_id);
		slurm_send_rc_msg(msg, ESLURM_INVALID_JOB_ID);
		return	ESLURM_INVALID_JOB_ID;
	}

	if ((int)(uid = stepd_get_uid(fd, protocol_version)) < 0) {
		debug("stat_jobacct couldn't read from the step %u.%u: %m",
		      req->job_id, req->step_id);
		close(fd);
		if (msg->conn_fd >= 0)
			slurm_send_rc_msg(msg, ESLURM_INVALID_JOB_ID);
		return	ESLURM_INVALID_JOB_ID;
	}

	/*
	 * check that requesting user ID is the SLURM UID or root
	 */
	if ((req_uid != uid) && (!_slurm_authorized_user(req_uid))) {
		error("stat_jobacct from uid %ld for job %u "
		      "owned by uid %ld",
		      (long) req_uid, req->job_id, (long) uid);

		if (msg->conn_fd >= 0) {
			slurm_send_rc_msg(msg, ESLURM_USER_ID_MISSING);
			close(fd);
			return ESLURM_USER_ID_MISSING;/* or bad in this case */
		}
	}

	resp = xmalloc(sizeof(job_step_stat_t));
	resp->step_pids = xmalloc(sizeof(job_step_pids_t));
	resp->step_pids->node_name = xstrdup(conf->node_name);
	slurm_msg_t_copy(&resp_msg, msg);
	resp->return_code = SLURM_SUCCESS;

	if (stepd_stat_jobacct(fd, protocol_version, req, resp)
	    == SLURM_ERROR) {
		debug("accounting for nonexistent job %u.%u requested",
		      req->job_id, req->step_id);
	}

	/* FIX ME: This should probably happen in the
	   stepd_stat_jobacct to get more information about the pids.
	*/
	if (stepd_list_pids(fd, protocol_version, &resp->step_pids->pid,
			    &resp->step_pids->pid_cnt) == SLURM_ERROR) {
                debug("No pids for nonexistent job %u.%u requested",
                      req->job_id, req->step_id);
        }

	close(fd);

	resp_msg.msg_type     = RESPONSE_JOB_STEP_STAT;
	resp_msg.data         = resp;

	slurm_send_node_msg(msg->conn_fd, &resp_msg);
	slurm_free_job_step_stat(resp);
	return SLURM_SUCCESS;
}

static int
_rpc_list_pids(slurm_msg_t *msg)
{
	job_step_id_msg_t *req = (job_step_id_msg_t *)msg->data;
	slurm_msg_t        resp_msg;
	job_step_pids_t *resp = NULL;
	int fd;
	uid_t req_uid;
	uid_t job_uid;
	uint16_t protocol_version = 0;

        debug3("Entering _rpc_list_pids");
        /* step completion messages are only allowed from other slurmstepd,
           so only root or SlurmUser is allowed here */
        req_uid = g_slurm_auth_get_uid(msg->auth_cred, NULL);

	job_uid = _get_job_uid(req->job_id);

        if ((int)job_uid < 0) {
                error("stat_pid for invalid job_id: %u",
		      req->job_id);
                if (msg->conn_fd >= 0)
                        slurm_send_rc_msg(msg, ESLURM_INVALID_JOB_ID);
                return  ESLURM_INVALID_JOB_ID;
        }

        /*
         * check that requesting user ID is the SLURM UID or root
         */
        if ((req_uid != job_uid)
	    && (!_slurm_authorized_user(req_uid))) {
                error("stat_pid from uid %ld for job %u "
                      "owned by uid %ld",
                      (long) req_uid, req->job_id, (long) job_uid);

                if (msg->conn_fd >= 0) {
                        slurm_send_rc_msg(msg, ESLURM_USER_ID_MISSING);
                        return ESLURM_USER_ID_MISSING;/* or bad in this case */
                }
        }

        resp = xmalloc(sizeof(job_step_pids_t));
        slurm_msg_t_copy(&resp_msg, msg);
 	resp->node_name = xstrdup(conf->node_name);
	resp->pid_cnt = 0;
	resp->pid = NULL;
        fd = stepd_connect(conf->spooldir, conf->node_name,
                           req->job_id, req->step_id, &protocol_version);
        if (fd == -1) {
                error("stepd_connect to %u.%u failed: %m",
                      req->job_id, req->step_id);
                slurm_send_rc_msg(msg, ESLURM_INVALID_JOB_ID);
                slurm_free_job_step_pids(resp);
                return  ESLURM_INVALID_JOB_ID;

        }

	if (stepd_list_pids(fd, protocol_version,
			    &resp->pid, &resp->pid_cnt) == SLURM_ERROR) {
                debug("No pids for nonexistent job %u.%u requested",
                      req->job_id, req->step_id);
        }

        close(fd);

        resp_msg.msg_type = RESPONSE_JOB_STEP_PIDS;
        resp_msg.data     = resp;

        slurm_send_node_msg(msg->conn_fd, &resp_msg);
        slurm_free_job_step_pids(resp);
        return SLURM_SUCCESS;
}

/*
 *  For the specified job_id: reply to slurmctld,
 *   sleep(configured kill_wait), then send SIGKILL
 */
static void
_rpc_timelimit(slurm_msg_t *msg)
{
	uid_t           uid = g_slurm_auth_get_uid(msg->auth_cred, NULL);
	kill_job_msg_t *req = msg->data;
	int             nsteps, rc;

	if (!_slurm_authorized_user(uid)) {
		error ("Security violation: rpc_timelimit req from uid %d",
		       uid);
		slurm_send_rc_msg(msg, ESLURM_USER_ID_MISSING);
		return;
	}

	/*
	 *  Indicate to slurmctld that we've received the message
	 */
	slurm_send_rc_msg(msg, SLURM_SUCCESS);
	slurm_close_accepted_conn(msg->conn_fd);
	msg->conn_fd = -1;

	if (req->step_id != NO_VAL) {
		slurm_ctl_conf_t *cf;
		int delay;
		/* A jobstep has timed out:
		 * - send the container a SIG_TIME_LIMIT or SIG_PREEMPTED
		 *   to log the event
		 * - send a SIGCONT to resume any suspended tasks
		 * - send a SIGTERM to begin termination
		 * - sleep KILL_WAIT
		 * - send a SIGKILL to clean up
		 */
		if (msg->msg_type == REQUEST_KILL_TIMELIMIT) {
			rc = _signal_jobstep(req->job_id, req->step_id, uid,
					     SIG_TIME_LIMIT);
		} else {
			rc = _signal_jobstep(req->job_id, req->step_id, uid,
					     SIG_PREEMPTED);
		}
		if (rc != SLURM_SUCCESS)
			return;
		rc = _signal_jobstep(req->job_id, req->step_id, uid, SIGCONT);
		if (rc != SLURM_SUCCESS)
			return;
		rc = _signal_jobstep(req->job_id, req->step_id, uid, SIGTERM);
		if (rc != SLURM_SUCCESS)
			return;
		cf = slurm_conf_lock();
		delay = MAX(cf->kill_wait, 5);
		slurm_conf_unlock();
		sleep(delay);
		_signal_jobstep(req->job_id, req->step_id, uid, SIGKILL);
		return;
	}

	if (msg->msg_type == REQUEST_KILL_TIMELIMIT)
		_kill_all_active_steps(req->job_id, SIG_TIME_LIMIT, true);
	else /* (msg->type == REQUEST_KILL_PREEMPTED) */
		_kill_all_active_steps(req->job_id, SIG_PREEMPTED, true);
	nsteps = xcpu_signal(SIGTERM, req->nodes) +
		_kill_all_active_steps(req->job_id, SIGTERM, false);
	verbose( "Job %u: timeout: sent SIGTERM to %d active steps",
		 req->job_id, nsteps );

	/* Revoke credential, send SIGKILL, run epilog, etc. */
	_rpc_terminate_job(msg);
}

static void  _rpc_pid2jid(slurm_msg_t *msg)
{
	job_id_request_msg_t *req = (job_id_request_msg_t *) msg->data;
	slurm_msg_t           resp_msg;
	job_id_response_msg_t resp;
	bool         found = false;
	List         steps;
	ListIterator i;
	step_loc_t *stepd;

	steps = stepd_available(conf->spooldir, conf->node_name);
	i = list_iterator_create(steps);
	while ((stepd = list_next(i))) {
		int fd;
		fd = stepd_connect(stepd->directory, stepd->nodename,
				   stepd->jobid, stepd->stepid,
				   &stepd->protocol_version);
		if (fd == -1)
			continue;

		if (stepd_pid_in_container(
			    fd, stepd->protocol_version,
			    req->job_pid)
		    || req->job_pid == stepd_daemon_pid(
			    fd, stepd->protocol_version)) {
			slurm_msg_t_copy(&resp_msg, msg);
			resp.job_id = stepd->jobid;
			resp.return_code = SLURM_SUCCESS;
			found = true;
			close(fd);
			break;
		}
		close(fd);
	}
	list_iterator_destroy(i);
	list_destroy(steps);

	if (found) {
		debug3("_rpc_pid2jid: pid(%u) found in %u",
		       req->job_pid, resp.job_id);
		resp_msg.address      = msg->address;
		resp_msg.msg_type     = RESPONSE_JOB_ID;
		resp_msg.data         = &resp;

		slurm_send_node_msg(msg->conn_fd, &resp_msg);
	} else {
		debug3("_rpc_pid2jid: pid(%u) not found", req->job_pid);
		slurm_send_rc_msg(msg, ESLURM_INVALID_JOB_ID);
	}
}

/* Creates an array of group ids and stores in it the list of groups
 * that user my_uid belongs to. The pointer to the list is returned
 * in groups and the count of gids in ngroups. The caller must free
 * the group list array pointed to by groups */
static int
_get_grouplist(char **user_name, uid_t my_uid, gid_t my_gid,
	       int *ngroups, gid_t **groups)
{
	if (!*user_name)
		*user_name = uid_to_string(my_uid);

	if (!*user_name) {
		error("sbcast: Could not find uid %ld", (long)my_uid);
		return -1;
	}

	*groups = (gid_t *) xmalloc(*ngroups * sizeof(gid_t));

	if (getgrouplist(*user_name, my_gid, *groups, ngroups) < 0) {
	        *groups = xrealloc(*groups, *ngroups * sizeof(gid_t));
	        getgrouplist(*user_name, my_gid, *groups, ngroups);
	}

	return 0;

}

/* Validate sbcast credential.
 * NOTE: We can only perform the full credential validation once with
 * Munge without generating a credential replay error
 * RET SLURM_SUCCESS or an error code */
static int
_valid_sbcast_cred(file_bcast_msg_t *req, uid_t req_uid, uint16_t block_no,
		   uint32_t *job_id)
{
	int rc = SLURM_SUCCESS;
	char *nodes = NULL;
	hostset_t hset = NULL;

	*job_id = NO_VAL;
	rc = extract_sbcast_cred(conf->vctx, req->cred, block_no,
				 job_id, &nodes);
	if (rc != 0) {
		error("Security violation: Invalid sbcast_cred from uid %d",
		      req_uid);
		return ESLURMD_INVALID_JOB_CREDENTIAL;
	}

	if (!(hset = hostset_create(nodes))) {
		error("Unable to parse sbcast_cred hostlist %s", nodes);
		rc = ESLURMD_INVALID_JOB_CREDENTIAL;
	} else if (!hostset_within(hset, conf->node_name)) {
		error("Security violation: sbcast_cred from %d has "
		      "bad hostset %s", req_uid, nodes);
		rc = ESLURMD_INVALID_JOB_CREDENTIAL;
	}
	if (hset)
		hostset_destroy(hset);
	xfree(nodes);

	/* print_sbcast_cred(req->cred); */

	return rc;
}

static int
_rpc_file_bcast(slurm_msg_t *msg)
{
	file_bcast_msg_t *req = msg->data;
	int fd, flags, offset, inx, rc;
	int ngroups = 16;
	gid_t *groups;
	uid_t req_uid = g_slurm_auth_get_uid(msg->auth_cred, NULL);
	gid_t req_gid = g_slurm_auth_get_gid(msg->auth_cred, NULL);
	pid_t child;
	uint32_t job_id;

#if 0
	info("last_block=%u force=%u modes=%o",
	     req->last_block, req->force, req->modes);
	info("uid=%u gid=%u atime=%lu mtime=%lu block_len[0]=%u",
	     req->uid, req->gid, req->atime, req->mtime, req->block_len);
#if 0
	/* when the file being transferred is binary, the following line
	 * can break the terminal output for slurmd */
	info("req->block[0]=%s, @ %lu", \
	     req->block[0], (unsigned long) &req->block);
#endif
#endif

	rc = _valid_sbcast_cred(req, req_uid, req->block_no, &job_id);
	if ((rc != SLURM_SUCCESS) && !_slurm_authorized_user(req_uid))
		return rc;

	if (req->block_no == 1) {
		info("sbcast req_uid=%u job_id=%u fname=%s block_no=%u",
		     req_uid, job_id, req->fname, req->block_no);
	} else {
		debug("sbcast req_uid=%u job_id=%u fname=%s block_no=%u",
		      req_uid, job_id, req->fname, req->block_no);
	}

	if ((rc = _get_grouplist(&req->user_name, req_uid,
				 req_gid, &ngroups, &groups)) < 0) {
		error("sbcast: getgrouplist(%u): %m", req_uid);
		return rc;
	}

	if ((req->block_no == 1) && (rc = container_g_create(job_id))) {
		error("sbcast: container_g_create(%u): %m", job_id);
		return rc;
	}

	child = fork();
	if (child == -1) {
		error("sbcast: fork failure");
		return errno;
	} else if (child > 0) {
		waitpid(child, &rc, 0);
		xfree(groups);
		return WEXITSTATUS(rc);
	}

	/* container_g_add_pid needs to be called in the
	   forked process part of the fork to avoid a race
	   condition where if this process makes a file or
	   detacts itself from a child before we add the pid
	   to the container in the parent of the fork.
	*/
	if (container_g_add_pid(job_id, getpid(), req_uid) != SLURM_SUCCESS)
		error("container_g_add_pid(%u): %m", job_id);

	/* The child actually performs the I/O and exits with
	 * a return code, do not return! */

	/*********************************************************************\
	 * NOTE: It would be best to do an exec() immediately after the fork()
	 * in order to help prevent a possible deadlock in the child process
	 * due to locks being set at the time of the fork and being freed by
	 * the parent process, but not freed by the child process. Performing
	 * the work inline is done for simplicity. Note that the logging
	 * performed by error() should be safe due to the use of
	 * atfork_install_handlers() as defined in src/common/log.c.
	 * Change the code below with caution.
	\*********************************************************************/

        if (setgroups(ngroups, groups) < 0) {
	        error("sbcast: uid: %u setgroups: %s", req_uid,
		      strerror(errno));
	        exit(errno);
	}

	if (setgid(req_gid) < 0) {
		error("sbcast: uid:%u setgid(%u): %s", req_uid, req_gid,
		      strerror(errno));
		exit(errno);
	}
	if (setuid(req_uid) < 0) {
		error("sbcast: getuid(%u): %s", req_uid, strerror(errno));
		exit(errno);
	}

	flags = O_WRONLY;
	if (req->block_no == 1) {
		flags |= O_CREAT;
		if (req->force)
			flags |= O_TRUNC;
		else
			flags |= O_EXCL;
	} else
		flags |= O_APPEND;

	fd = open(req->fname, flags, 0700);
	if (fd == -1) {
		error("sbcast: uid:%u can't open `%s`: %s",
		      req_uid, req->fname, strerror(errno));
		exit(errno);
	}

	offset = 0;
	while (req->block_len - offset) {
		inx = write(fd, &req->block[offset],
			    (req->block_len - offset));
		if (inx == -1) {
			if ((errno == EINTR) || (errno == EAGAIN))
				continue;
			error("sbcast: uid:%u can't write `%s`: %s",
			      req_uid, req->fname, strerror(errno));
			close(fd);
			exit(errno);
		}
		offset += inx;
	}
	if (req->last_block && fchmod(fd, (req->modes & 0777))) {
		error("sbcast: uid:%u can't chmod `%s`: %s",
		      req_uid, req->fname, strerror(errno));
	}
	if (req->last_block && fchown(fd, req->uid, req->gid)) {
		error("sbcast: uid:%u can't chown `%s`: %s",
		      req_uid, req->fname, strerror(errno));
	}
	close(fd);
	if (req->last_block && req->atime) {
		struct utimbuf time_buf;
		time_buf.actime  = req->atime;
		time_buf.modtime = req->mtime;
		if (utime(req->fname, &time_buf)) {
			error("sbcast: uid:%u can't utime `%s`: %s",
			      req_uid, req->fname, strerror(errno));
		}
	}
	exit(SLURM_SUCCESS);
}

static void
_rpc_reattach_tasks(slurm_msg_t *msg)
{
	reattach_tasks_request_msg_t  *req = msg->data;
	reattach_tasks_response_msg_t *resp =
		xmalloc(sizeof(reattach_tasks_response_msg_t));
	slurm_msg_t                    resp_msg;
	int          rc   = SLURM_SUCCESS;
	uint16_t     port = 0;
	char         host[MAXHOSTNAMELEN];
	slurm_addr_t   ioaddr;
	void        *job_cred_sig;
	uint32_t     len;
	int               fd;
	uid_t             req_uid;
	slurm_addr_t *cli = &msg->orig_addr;
	uint32_t nodeid = (uint32_t)NO_VAL;
	uid_t uid = -1;
	uint16_t protocol_version;

	slurm_msg_t_copy(&resp_msg, msg);
	fd = stepd_connect(conf->spooldir, conf->node_name,
			   req->job_id, req->job_step_id, &protocol_version);
	if (fd == -1) {
		debug("reattach for nonexistent job %u.%u stepd_connect"
		      " failed: %m", req->job_id, req->job_step_id);
		rc = ESLURM_INVALID_JOB_ID;
		goto done;
	}

	if ((int)(uid = stepd_get_uid(fd, protocol_version)) < 0) {
		debug("_rpc_reattach_tasks couldn't read from the "
		      "step %u.%u: %m",
		      req->job_id, req->job_step_id);
		rc = ESLURM_INVALID_JOB_ID;
		goto done2;
	}

	nodeid = stepd_get_nodeid(fd, protocol_version);

	debug2("_rpc_reattach_tasks: nodeid %d in the job step", nodeid);

	req_uid = g_slurm_auth_get_uid(msg->auth_cred, NULL);
	if ((req_uid != uid) && (!_slurm_authorized_user(req_uid))) {
		error("uid %ld attempt to attach to job %u.%u owned by %ld",
		      (long) req_uid, req->job_id, req->job_step_id,
		      (long) uid);
		rc = EPERM;
		goto done2;
	}

	memset(resp, 0, sizeof(reattach_tasks_response_msg_t));
	slurm_get_ip_str(cli, &port, host, sizeof(host));

	/*
	 * Set response address by resp_port and client address
	 */
	memcpy(&resp_msg.address, cli, sizeof(slurm_addr_t));
	if (req->num_resp_port > 0) {
		port = req->resp_port[nodeid % req->num_resp_port];
		slurm_set_addr(&resp_msg.address, port, NULL);
	}

	/*
	 * Set IO address by io_port and client address
	 */
	memcpy(&ioaddr, cli, sizeof(slurm_addr_t));

	if (req->num_io_port > 0) {
		port = req->io_port[nodeid % req->num_io_port];
		slurm_set_addr(&ioaddr, port, NULL);
	}

	/*
	 * Get the signature of the job credential.  slurmstepd will need
	 * this to prove its identity when it connects back to srun.
	 */
	slurm_cred_get_signature(req->cred, (char **)(&job_cred_sig), &len);
	if (len != SLURM_IO_KEY_SIZE) {
		error("Incorrect slurm cred signature length");
		goto done2;
	}

	resp->gtids = NULL;
	resp->local_pids = NULL;
	/* Following call fills in gtids and local_pids when successful */
	rc = stepd_attach(fd, protocol_version, &ioaddr,
			  &resp_msg.address, job_cred_sig, resp);
	if (rc != SLURM_SUCCESS) {
		debug2("stepd_attach call failed");
		goto done2;
	}

done2:
	close(fd);
done:
	debug2("update step addrs rc = %d", rc);
	resp_msg.data         = resp;
	resp_msg.msg_type     = RESPONSE_REATTACH_TASKS;
	resp->node_name       = xstrdup(conf->node_name);
	resp->return_code     = rc;
	debug2("node %s sending rc = %d", conf->node_name, rc);

	slurm_send_node_msg(msg->conn_fd, &resp_msg);
	slurm_free_reattach_tasks_response_msg(resp);
}

static uid_t _get_job_uid(uint32_t jobid)
{
	List steps;
	ListIterator i;
	step_loc_t *stepd;
	uid_t uid = -1;
	int fd;

	steps = stepd_available(conf->spooldir, conf->node_name);
	i = list_iterator_create(steps);
	while ((stepd = list_next(i))) {
		if (stepd->jobid != jobid) {
			/* multiple jobs expected on shared nodes */
			continue;
		}
		fd = stepd_connect(stepd->directory, stepd->nodename,
				   stepd->jobid, stepd->stepid,
				   &stepd->protocol_version);
		if (fd == -1) {
			debug3("Unable to connect to step %u.%u",
			       stepd->jobid, stepd->stepid);
			continue;
		}
		uid = stepd_get_uid(fd, stepd->protocol_version);

		close(fd);
		if ((int)uid < 0) {
			debug("stepd_get_uid failed %u.%u: %m",
			      stepd->jobid, stepd->stepid);
			continue;
		}
		break;
	}
	list_iterator_destroy(i);
	list_destroy(steps);

	return uid;
}

/*
 * _kill_all_active_steps - signals the container of all steps of a job
 * jobid IN - id of job to signal
 * sig   IN - signal to send
 * batch IN - if true signal batch script, otherwise skip it
 * RET count of signaled job steps (plus batch script, if applicable)
 */
static int
_kill_all_active_steps(uint32_t jobid, int sig, bool batch)
{
	List steps;
	ListIterator i;
	step_loc_t *stepd;
	int step_cnt  = 0;
	int fd;

	steps = stepd_available(conf->spooldir, conf->node_name);
	i = list_iterator_create(steps);
	while ((stepd = list_next(i))) {
		if (stepd->jobid != jobid) {
			/* multiple jobs expected on shared nodes */
			debug3("Step from other job: jobid=%u (this jobid=%u)",
			       stepd->jobid, jobid);
			continue;
		}

		if ((stepd->stepid == SLURM_BATCH_SCRIPT) && (!batch))
			continue;

		step_cnt++;

		fd = stepd_connect(stepd->directory, stepd->nodename,
				   stepd->jobid, stepd->stepid,
				   &stepd->protocol_version);
		if (fd == -1) {
			debug3("Unable to connect to step %u.%u",
			       stepd->jobid, stepd->stepid);
			continue;
		}

		debug2("container signal %d to job %u.%u",
		       sig, jobid, stepd->stepid);
		if (stepd_signal_container(
			    fd, stepd->protocol_version, sig) < 0)
			debug("kill jobid=%u failed: %m", jobid);
		close(fd);
	}
	list_iterator_destroy(i);
	list_destroy(steps);
	if (step_cnt == 0)
		debug2("No steps in jobid %u to send signal %d", jobid, sig);
	return step_cnt;
}

/*
 * _terminate_all_steps - signals the container of all steps of a job
 * jobid IN - id of job to signal
 * batch IN - if true signal batch script, otherwise skip it
 * RET count of signaled job steps (plus batch script, if applicable)
 */
static int
_terminate_all_steps(uint32_t jobid, bool batch)
{
	List steps;
	ListIterator i;
	step_loc_t *stepd;
	int step_cnt  = 0;
	int fd;

	steps = stepd_available(conf->spooldir, conf->node_name);
	i = list_iterator_create(steps);
	while ((stepd = list_next(i))) {
		if (stepd->jobid != jobid) {
			/* multiple jobs expected on shared nodes */
			debug3("Step from other job: jobid=%u (this jobid=%u)",
			       stepd->jobid, jobid);
			continue;
		}

		if ((stepd->stepid == SLURM_BATCH_SCRIPT) && (!batch))
			continue;

		step_cnt++;

		fd = stepd_connect(stepd->directory, stepd->nodename,
				   stepd->jobid, stepd->stepid,
				   &stepd->protocol_version);
		if (fd == -1) {
			debug3("Unable to connect to step %u.%u",
			       stepd->jobid, stepd->stepid);
			continue;
		}

		debug2("terminate job step %u.%u", jobid, stepd->stepid);
		if (stepd_terminate(fd, stepd->protocol_version) < 0)
			debug("kill jobid=%u.%u failed: %m", jobid,
			      stepd->stepid);
		close(fd);
	}
	list_iterator_destroy(i);
	list_destroy(steps);
	if (step_cnt == 0)
		debug2("No steps in job %u to terminate", jobid);
	return step_cnt;
}

static bool
_job_still_running(uint32_t job_id)
{
	bool         retval = false;
	List         steps;
	ListIterator i;
	step_loc_t  *s     = NULL;

	steps = stepd_available(conf->spooldir, conf->node_name);
	i = list_iterator_create(steps);
	while ((s = list_next(i))) {
		if (s->jobid == job_id) {
			int fd;
			fd = stepd_connect(s->directory, s->nodename,
					   s->jobid, s->stepid,
					   &s->protocol_version);
			if (fd == -1)
				continue;

			if (stepd_state(fd, s->protocol_version)
			    != SLURMSTEPD_NOT_RUNNING) {
				retval = true;
				close(fd);
				break;
			}
			close(fd);
		}
	}
	list_iterator_destroy(i);
	list_destroy(steps);

	return retval;
}

/*
 * Wait until all job steps are in SLURMSTEPD_NOT_RUNNING state.
 * This indicates that switch_g_job_postfini has completed and
 * freed the switch windows (as needed only for Federation switch).
 */
static void
_wait_state_completed(uint32_t jobid, int max_delay)
{
	char *switch_type = slurm_get_switch_type();
	int i;

	if (strcmp(switch_type, "switch/federation")) {
		xfree(switch_type);
		return;
	}
	xfree(switch_type);

	for (i=0; i<max_delay; i++) {
		if (_steps_completed_now(jobid))
			break;
		sleep(1);
	}
	if (i >= max_delay)
		error("timed out waiting for job %u to complete", jobid);
}

static bool
_steps_completed_now(uint32_t jobid)
{
	List steps;
	ListIterator i;
	step_loc_t *stepd;
	bool rc = true;

	steps = stepd_available(conf->spooldir, conf->node_name);
	i = list_iterator_create(steps);
	while ((stepd = list_next(i))) {
		if (stepd->jobid == jobid) {
			int fd;
			fd = stepd_connect(stepd->directory, stepd->nodename,
					   stepd->jobid, stepd->stepid,
					   &stepd->protocol_version);
			if (fd == -1)
				continue;

			if (stepd_state(fd, stepd->protocol_version)
			    != SLURMSTEPD_NOT_RUNNING) {
				rc = false;
				close(fd);
				break;
			}
			close(fd);
		}
	}
	list_iterator_destroy(i);
	list_destroy(steps);

	return rc;
}

/*
 *  Send epilog complete message to currently active controller.
 *   Returns SLURM_SUCCESS if message sent successfully,
 *           SLURM_FAILURE if epilog complete message fails to be sent.
 */
static int
_epilog_complete(uint32_t jobid, int rc)
{
	int                    ret = SLURM_SUCCESS;
	slurm_msg_t            msg;
	epilog_complete_msg_t  req;

	slurm_msg_t_init(&msg);

	req.job_id      = jobid;
	req.return_code = rc;
	req.node_name   = conf->node_name;

	msg.msg_type    = MESSAGE_EPILOG_COMPLETE;
	msg.data        = &req;

	/* Note: No return code to message, slurmctld will resend
	 * TERMINATE_JOB request if message send fails */
	if (slurm_send_only_controller_msg(&msg) < 0) {
		error("Unable to send epilog complete message: %m");
		ret = SLURM_ERROR;
	} else {
		debug ("Job %u: sent epilog complete msg: rc = %d", jobid, rc);
	}

	return ret;
}


/*
 * Send a signal through the appropriate slurmstepds for each job step
 * belonging to a given job allocation.
 */
static void
_rpc_signal_job(slurm_msg_t *msg)
{
	signal_job_msg_t *req = msg->data;
	uid_t req_uid = g_slurm_auth_get_uid(msg->auth_cred, NULL);
	uid_t job_uid;
	List steps;
	ListIterator i;
	step_loc_t *stepd = NULL;
	int step_cnt  = 0;
	int fd;

#ifdef HAVE_XCPU
	if (!_slurm_authorized_user(req_uid)) {
		error("REQUEST_SIGNAL_JOB not supported with XCPU system");
		if (msg->conn_fd >= 0) {
			slurm_send_rc_msg(msg, ESLURM_NOT_SUPPORTED);
			if (slurm_close_accepted_conn(msg->conn_fd) < 0)
				error ("_rpc_signal_job: close(%d): %m",
				       msg->conn_fd);
			msg->conn_fd = -1;
		}
		return;
	}
#endif

	debug("_rpc_signal_job, uid = %d, signal = %d", req_uid, req->signal);
	job_uid = _get_job_uid(req->job_id);
	if ((int)job_uid < 0)
		goto no_job;

	/*
	 * check that requesting user ID is the SLURM UID or root
	 */
	if ((req_uid != job_uid) && (!_slurm_authorized_user(req_uid))) {
		error("Security violation: kill_job(%u) from uid %d",
		      req->job_id, req_uid);
		if (msg->conn_fd >= 0) {
			slurm_send_rc_msg(msg, ESLURM_USER_ID_MISSING);
			if (slurm_close_accepted_conn(msg->conn_fd) < 0)
				error ("_rpc_signal_job: close(%d): %m",
				       msg->conn_fd);
			msg->conn_fd = -1;
		}
		return;
	}

	/*
	 * Loop through all job steps for this job and signal the
	 * step's process group through the slurmstepd.
	 */
	steps = stepd_available(conf->spooldir, conf->node_name);
	i = list_iterator_create(steps);
	while ((stepd = list_next(i))) {
		if (stepd->jobid != req->job_id) {
			/* multiple jobs expected on shared nodes */
			debug3("Step from other job: jobid=%u (this jobid=%u)",
			       stepd->jobid, req->job_id);
			continue;
		}

		if (stepd->stepid == SLURM_BATCH_SCRIPT) {
			debug2("batch script itself not signalled");
			continue;
		}

		step_cnt++;

		fd = stepd_connect(stepd->directory, stepd->nodename,
				   stepd->jobid, stepd->stepid,
				   &stepd->protocol_version);
		if (fd == -1) {
			debug3("Unable to connect to step %u.%u",
			       stepd->jobid, stepd->stepid);
			continue;
		}

		debug2("  signal %d to job %u.%u",
		       req->signal, stepd->jobid, stepd->stepid);
		if (stepd_signal_container(
			    fd, stepd->protocol_version, req->signal) < 0)
			debug("signal jobid=%u failed: %m", stepd->jobid);
		close(fd);
	}
	list_iterator_destroy(i);
	list_destroy(steps);

no_job:
	if (step_cnt == 0) {
		debug2("No steps in jobid %u to send signal %d",
		       req->job_id, req->signal);
	}

	/*
	 *  At this point, if connection still open, we send controller
	 *   a "success" reply to indicate that we've recvd the msg.
	 */
	if (msg->conn_fd >= 0) {
		slurm_send_rc_msg(msg, SLURM_SUCCESS);
		if (slurm_close_accepted_conn(msg->conn_fd) < 0)
			error ("_rpc_signal_job: close(%d): %m", msg->conn_fd);
		msg->conn_fd = -1;
	}
}

/* if a lock is granted to the job then return 1; else return 0 if
 * the lock for the job is already taken or there's no more locks */
static int
_get_suspend_job_lock(uint32_t job_id)
{
	static bool logged = false;
	int i, empty_loc = -1, rc = 0;

	pthread_mutex_lock(&suspend_mutex);
	for (i = 0; i < job_suspend_size; i++) {
		if (job_suspend_array[i] == 0) {
			empty_loc = i;
			continue;
		}
		if (job_suspend_array[i] == job_id) {
			/* another thread already a lock for this job ID */
			pthread_mutex_unlock(&suspend_mutex);
			return rc;
		}
	}

	if (empty_loc != -1) {
		/* nobody has the lock and here's an available used lock */
		job_suspend_array[empty_loc] = job_id;
		rc = 1;
	} else if (job_suspend_size < NUM_PARALLEL_SUSP_JOBS) {
		/* a new lock is available */
		job_suspend_array[job_suspend_size++] = job_id;
		rc = 1;
	} else if (!logged) {
		error("Simultaneous job suspend/resume limit reached (%d). "
		      "Configure SchedulerTimeSlice higher.",
		      NUM_PARALLEL_SUSP_JOBS);
		logged = true;
	}
	pthread_mutex_unlock(&suspend_mutex);
	return rc;
}

static void
_unlock_suspend_job(uint32_t job_id)
{
	int i;
	pthread_mutex_lock(&suspend_mutex);
	for (i = 0; i < job_suspend_size; i++) {
		if (job_suspend_array[i] == job_id)
			job_suspend_array[i] = 0;
	}
	pthread_mutex_unlock(&suspend_mutex);
}

/* Add record for every launched job so we know they are ready for suspend */
extern void record_launched_jobs(void)
{
	List steps;
	ListIterator i;
	step_loc_t *stepd;

	steps = stepd_available(conf->spooldir, conf->node_name);
	i = list_iterator_create(steps);
	while ((stepd = list_next(i))) {
		_launch_complete_add(stepd->jobid);
	}
	list_iterator_destroy(i);
	list_destroy(steps);
}

/*
 * Send a job suspend/resume request through the appropriate slurmstepds for
 * each job step belonging to a given job allocation.
 */
static void
_rpc_suspend_job(slurm_msg_t *msg)
{
	int time_slice = -1;
	suspend_int_msg_t *req = msg->data;
	uid_t req_uid = g_slurm_auth_get_uid(msg->auth_cred, NULL);
	List steps;
	ListIterator i;
	step_loc_t *stepd;
	int step_cnt  = 0;
	int rc = SLURM_SUCCESS;
	DEF_TIMERS;

	if (time_slice == -1)
		time_slice = slurm_get_time_slice();
	if ((req->op != SUSPEND_JOB) && (req->op != RESUME_JOB)) {
		error("REQUEST_SUSPEND_INT: bad op code %u", req->op);
		rc = ESLURM_NOT_SUPPORTED;
	}

	/*
	 * check that requesting user ID is the SLURM UID or root
	 */
	if (!_slurm_authorized_user(req_uid)) {
		error("Security violation: suspend_job(%u) from uid %d",
		      req->job_id, req_uid);
		rc =  ESLURM_USER_ID_MISSING;
	}

	/* send a response now, which will include any errors
	 * detected with the request */
	if (msg->conn_fd >= 0) {
		slurm_send_rc_msg(msg, rc);
		if (slurm_close_accepted_conn(msg->conn_fd) < 0)
			error("_rpc_suspend_job: close(%d): %m",
			      msg->conn_fd);
		msg->conn_fd = -1;
	}
	if (rc != SLURM_SUCCESS)
		return;

	/* now we can focus on performing the requested action,
	 * which could take a few seconds to complete */
	debug("_rpc_suspend_job jobid=%u uid=%d action=%s", req->job_id,
	      req_uid, req->op == SUSPEND_JOB ? "suspend" : "resume");

	/* Try to get a thread lock for this job. If the lock
	 * is not available then sleep and try again */
	while (!_get_suspend_job_lock(req->job_id)) {
		debug3("suspend lock sleep for %u", req->job_id);
		usleep(10000);
	}
	START_TIMER;

	/* Defer suspend until job prolog and launch complete */
	if (req->op == SUSPEND_JOB)
		_launch_complete_wait(req->job_id);

	if ((req->op == SUSPEND_JOB) && (req->indf_susp))
		switch_g_job_suspend(req->switch_info, 5);

	/* Release or reclaim resources bound to these tasks (task affinity) */
	if (req->op == SUSPEND_JOB) {
		(void) task_g_slurmd_suspend_job(req->job_id);
	} else {
		(void) task_g_slurmd_resume_job(req->job_id);
	}

	/*
	 * Loop through all job steps and call stepd_suspend or stepd_resume
	 * as appropriate. Since the "suspend" action may contains a sleep
	 * (if the launch is in progress) suspend multiple jobsteps in parallel.
	 */
	steps = stepd_available(conf->spooldir, conf->node_name);
	i = list_iterator_create(steps);

	while (1) {
		int x, fdi, fd[NUM_PARALLEL_SUSP_STEPS];
		uint16_t protocol_version[NUM_PARALLEL_SUSP_STEPS];

		fdi = 0;
		while ((stepd = list_next(i))) {
			if (stepd->jobid != req->job_id) {
				/* multiple jobs expected on shared nodes */
				debug3("Step from other job: jobid=%u "
				       "(this jobid=%u)",
				       stepd->jobid, req->job_id);
				continue;
			}
			step_cnt++;

			fd[fdi] = stepd_connect(stepd->directory,
						stepd->nodename, stepd->jobid,
						stepd->stepid,
						&protocol_version[fdi]);
			if (fd[fdi] == -1) {
				debug3("Unable to connect to step %u.%u",
				       stepd->jobid, stepd->stepid);
				continue;
			}

			fdi++;
			if (fdi >= NUM_PARALLEL_SUSP_STEPS)
				break;
		}
		/* check for open connections */
		if (fdi == 0)
			break;

		if (req->op == SUSPEND_JOB) {
			int susp_fail_count = 0;
			/* The suspend RPCs are processed in parallel for
			 * every step in the job */
			for (x = 0; x < fdi; x++) {
				(void) stepd_suspend(fd[x],
						     protocol_version[x],
						     req, 0);
			}
			for (x = 0; x < fdi; x++) {
				if (stepd_suspend(fd[x],
						  protocol_version[x],
						  req, 1) < 0) {
					susp_fail_count++;
				} else {
					close(fd[x]);
					fd[x] = -1;
				}
			}
			/* Suspend RPCs can fail at step startup, so retry */
			if (susp_fail_count) {
				sleep(1);
				for (x = 0; x < fdi; x++) {
					if (fd[x] == -1)
						continue;
					(void) stepd_suspend(
						fd[x],
						protocol_version[x],
						req, 0);
					if (stepd_suspend(
						    fd[x],
						    protocol_version[x],
						    req, 1) >= 0)
						continue;
					debug("Suspend of job %u failed: %m",
					      req->job_id);
				}
			}
		} else {
			/* The resume RPCs are processed in parallel for
			 * every step in the job */
			for (x = 0; x < fdi; x++) {
				(void) stepd_resume(fd[x],
						    protocol_version[x],
						    req, 0);
			}
			for (x = 0; x < fdi; x++) {
				if (stepd_resume(fd[x],
						 protocol_version[x],
						 req, 1) < 0) {
					debug("Resume of job %u failed: %m",
					      req->job_id);
				}
			}
		}
		for (x = 0; x < fdi; x++) {
			/* fd may have been closed by stepd_suspend */
			if (fd[x] != -1)
				close(fd[x]);
		}

		/* check for no more jobs */
		if (fdi < NUM_PARALLEL_SUSP_STEPS)
			break;
	}
	list_iterator_destroy(i);
	list_destroy(steps);

	if ((req->op == RESUME_JOB) && (req->indf_susp))
		switch_g_job_resume(req->switch_info, 5);

	_unlock_suspend_job(req->job_id);

	END_TIMER;
	if (DELTA_TIMER >= (time_slice * 1000000)) {
		if (req->op == SUSPEND_JOB) {
			info("Suspend time for job_id %u was %s. "
			     "Configure SchedulerTimeSlice higher.",
			     req->job_id, TIME_STR);
		} else {
			info("Resume time for job_id %u was %s. "
			     "Configure SchedulerTimeSlice higher.",
			     req->job_id, TIME_STR);
		}
	}

	if (step_cnt == 0) {
		debug2("No steps in jobid %u to suspend/resume", req->job_id);
	}
}

/* Job shouldn't even be running here, abort it immediately */
static void
_rpc_abort_job(slurm_msg_t *msg)
{
	kill_job_msg_t *req    = msg->data;
	uid_t           uid    = g_slurm_auth_get_uid(msg->auth_cred, NULL);
	job_env_t       job_env;

	debug("_rpc_abort_job, uid = %d", uid);
	/*
	 * check that requesting user ID is the SLURM UID
	 */
	if (!_slurm_authorized_user(uid)) {
		error("Security violation: abort_job(%u) from uid %d",
		      req->job_id, uid);
		if (msg->conn_fd >= 0)
			slurm_send_rc_msg(msg, ESLURM_USER_ID_MISSING);
		return;
	}

	task_g_slurmd_release_resources(req->job_id);

	/*
	 * "revoke" all future credentials for this jobid
	 */
	if (slurm_cred_revoke(conf->vctx, req->job_id, req->time,
			      req->start_time) < 0) {
		debug("revoking cred for job %u: %m", req->job_id);
	} else {
		save_cred_state(conf->vctx);
		debug("credential for job %u revoked", req->job_id);
	}

	/*
	 *  At this point, if connection still open, we send controller
	 *   a "success" reply to indicate that we've recvd the msg.
	 */
	if (msg->conn_fd >= 0) {
		slurm_send_rc_msg(msg, SLURM_SUCCESS);
		if (slurm_close_accepted_conn(msg->conn_fd) < 0)
			error ("rpc_abort_job: close(%d): %m", msg->conn_fd);
		msg->conn_fd = -1;
	}

	if ((xcpu_signal(SIGKILL, req->nodes) +
	     _kill_all_active_steps(req->job_id, SIG_ABORT, true)) ) {
		/*
		 *  Block until all user processes are complete.
		 */
		_pause_for_job_completion (req->job_id, req->nodes, 0);
	}

	/*
	 *  Begin expiration period for cached information about job.
	 *   If expiration period has already begun, then do not run
	 *   the epilog again, as that script has already been executed
	 *   for this job.
	 */
	if (slurm_cred_begin_expiration(conf->vctx, req->job_id) < 0) {
		debug("Not running epilog for jobid %d: %m", req->job_id);
		return;
	}

	save_cred_state(conf->vctx);

	memset(&job_env, 0, sizeof(job_env_t));

	job_env.jobid = req->job_id;
	job_env.node_list = req->nodes;
	job_env.spank_job_env = req->spank_job_env;
	job_env.spank_job_env_size = req->spank_job_env_size;
	job_env.uid = req->job_uid;

#if defined(HAVE_BG)
	select_g_select_jobinfo_get(req->select_jobinfo,
				    SELECT_JOBDATA_BLOCK_ID,
				    &job_env.resv_id);
#elif defined(HAVE_ALPS_CRAY)
	job_env.resv_id = select_g_select_jobinfo_xstrdup(req->select_jobinfo,
							  SELECT_PRINT_RESV_ID);
#endif

	_run_epilog(&job_env);

	if (container_g_delete(req->job_id))
		error("container_g_delete(%u): %m", req->job_id);
	_launch_complete_rm(req->job_id);

	xfree(job_env.resv_id);
}

/* This is a variant of _rpc_terminate_job for use with select/serial */
static void
_rpc_terminate_batch_job(uint32_t job_id, uint32_t user_id, char *node_name)
{
	int             rc     = SLURM_SUCCESS;
	int             nsteps = 0;
	int		delay;
	time_t		now = time(NULL);
	slurm_ctl_conf_t *cf;
	job_env_t job_env;

	task_g_slurmd_release_resources(job_id);

	if (_waiter_init(job_id) == SLURM_ERROR)
		return;

	/*
	 * "revoke" all future credentials for this jobid
	 */
	_note_batch_job_finished(job_id);
	if (slurm_cred_revoke(conf->vctx, job_id, now, now) < 0) {
		debug("revoking cred for job %u: %m", job_id);
	} else {
		save_cred_state(conf->vctx);
		debug("credential for job %u revoked", job_id);
	}

	/*
	 * Tasks might be stopped (possibly by a debugger)
	 * so send SIGCONT first.
	 */
	_kill_all_active_steps(job_id, SIGCONT, true);
	if (errno == ESLURMD_STEP_SUSPENDED) {
		/*
		 * If the job step is currently suspended, we don't
		 * bother with a "nice" termination.
		 */
		debug2("Job is currently suspended, terminating");
		nsteps = _terminate_all_steps(job_id, true);
	} else {
		nsteps = _kill_all_active_steps(job_id, SIGTERM, true);
	}

#ifndef HAVE_AIX
	if ((nsteps == 0) && !conf->epilog) {
		slurm_cred_begin_expiration(conf->vctx, job_id);
		save_cred_state(conf->vctx);
		_waiter_complete(job_id);
		if (container_g_delete(job_id))
			error("container_g_delete(%u): %m", job_id);
		_launch_complete_rm(job_id);
		return;
	}
#endif

	/*
	 *  Check for corpses
	 */
	cf = slurm_conf_lock();
	delay = MAX(cf->kill_wait, 5);
	slurm_conf_unlock();
	if (!_pause_for_job_completion(job_id, NULL, delay) &&
	     _terminate_all_steps(job_id, true) ) {
		/*
		 *  Block until all user processes are complete.
		 */
		_pause_for_job_completion(job_id, NULL, 0);
	}

	/*
	 *  Begin expiration period for cached information about job.
	 *   If expiration period has already begun, then do not run
	 *   the epilog again, as that script has already been executed
	 *   for this job.
	 */
	if (slurm_cred_begin_expiration(conf->vctx, job_id) < 0) {
		debug("Not running epilog for jobid %d: %m", job_id);
		goto done;
	}

	save_cred_state(conf->vctx);

	memset(&job_env, 0, sizeof(job_env_t));

	job_env.jobid = job_id;
	job_env.node_list = node_name;
	job_env.uid = (uid_t)user_id;
	/* NOTE: We lack the job's SPANK environment variables */
	rc = _run_epilog(&job_env);
	if (rc) {
		int term_sig, exit_status;
		if (WIFSIGNALED(rc)) {
			exit_status = 0;
			term_sig    = WTERMSIG(rc);
		} else {
			exit_status = WEXITSTATUS(rc);
			term_sig    = 0;
		}
		error("[job %u] epilog failed status=%d:%d",
		      job_id, exit_status, term_sig);
	} else
		debug("completed epilog for jobid %u", job_id);
	if (container_g_delete(job_id))
		error("container_g_delete(%u): %m", job_id);
	_launch_complete_rm(job_id);

    done:
	_wait_state_completed(job_id, 5);
	_waiter_complete(job_id);
}

/* This complete batch RPC came from slurmstepd because we have select/serial
 * configured. Terminate the job here. Forward the batch completion RPC to
 * slurmctld and possible get a new batch launch RPC in response. */
static void
_rpc_complete_batch(slurm_msg_t *msg)
{
	int		i, rc, msg_rc;
	slurm_msg_t	req_msg, resp_msg;
	uid_t           uid    = g_slurm_auth_get_uid(msg->auth_cred, NULL);
	complete_batch_script_msg_t *req = msg->data;

	if (!_slurm_authorized_user(uid)) {
		error("Security violation: complete_batch(%u) from uid %d",
		      req->job_id, uid);
		if (msg->conn_fd >= 0)
			slurm_send_rc_msg(msg, ESLURM_USER_ID_MISSING);
		return;
	}

	slurm_send_rc_msg(msg, SLURM_SUCCESS);
	_rpc_terminate_batch_job(req->job_id, req->user_id, req->node_name);

	slurm_msg_t_init(&req_msg);
	req_msg.msg_type= REQUEST_COMPLETE_BATCH_JOB;
	req_msg.data	= msg->data;
	for (i = 0; i <= MAX_RETRY; i++) {
		msg_rc = slurm_send_recv_controller_msg(&req_msg, &resp_msg);
		if (msg_rc == SLURM_SUCCESS)
			break;
		info("Retrying job complete RPC for job %u", req->job_id);
		sleep(RETRY_DELAY);
	}
	if (i > MAX_RETRY) {
		error("Unable to send job complete message: %m");
		return;
	}

	if (resp_msg.msg_type == RESPONSE_SLURM_RC) {
		last_slurmctld_msg = time(NULL);
		rc = ((return_code_msg_t *) resp_msg.data)->return_code;
		slurm_free_return_code_msg(resp_msg.data);
		if (rc) {
			error("complete_batch for job %u: %s", req->job_id,
			      slurm_strerror(rc));
		}
		return;
	}

	if (resp_msg.msg_type != REQUEST_BATCH_JOB_LAUNCH) {
		error("Invalid response msg_type (%u) to complete_batch RPC "
		      "for job %u", resp_msg.msg_type, req->job_id);
		return;
	}

	/* (resp_msg.msg_type == REQUEST_BATCH_JOB_LAUNCH) */
	debug2("Processing RPC: REQUEST_BATCH_JOB_LAUNCH");
	last_slurmctld_msg = time(NULL);
	_rpc_batch_job(&resp_msg, false);
	slurm_free_job_launch_msg(resp_msg.data);
}

static void
_rpc_terminate_job(slurm_msg_t *msg)
{
#ifndef HAVE_AIX
	bool		have_spank = false;
#endif
	int             rc     = SLURM_SUCCESS;
	kill_job_msg_t *req    = msg->data;
	uid_t           uid    = g_slurm_auth_get_uid(msg->auth_cred, NULL);
	int             nsteps = 0;
	int		delay;
	job_env_t       job_env;

	debug("_rpc_terminate_job, uid = %d", uid);
	/*
	 * check that requesting user ID is the SLURM UID
	 */
	if (!_slurm_authorized_user(uid)) {
		error("Security violation: kill_job(%u) from uid %d",
		      req->job_id, uid);
		if (msg->conn_fd >= 0)
			slurm_send_rc_msg(msg, ESLURM_USER_ID_MISSING);
		return;
	}

	task_g_slurmd_release_resources(req->job_id);

	/*
	 *  Initialize a "waiter" thread for this jobid. If another
	 *   thread is already waiting on termination of this job,
	 *   _waiter_init() will return SLURM_ERROR. In this case, just
	 *   notify slurmctld that we recvd the message successfully,
	 *   then exit this thread.
	 */
	if (_waiter_init(req->job_id) == SLURM_ERROR) {
		if (msg->conn_fd >= 0) {
			/* No matter if the step hasn't started yet or
			 * not just send a success to let the
			 * controller know we got this request.
			 */
			slurm_send_rc_msg (msg, SLURM_SUCCESS);
		}
		return;
	}

	/*
	 * "revoke" all future credentials for this jobid
	 */
	if (slurm_cred_revoke(conf->vctx, req->job_id, req->time,
			      req->start_time) < 0) {
		debug("revoking cred for job %u: %m", req->job_id);
	} else {
		save_cred_state(conf->vctx);
		debug("credential for job %u revoked", req->job_id);
	}

	/*
	 * Before signalling steps, if the job has any steps that are still
	 * in the process of fork/exec/check in with slurmd, wait on a condition
	 * var for the start.  Otherwise a slow-starting step can miss the
	 * job termination message and run indefinitely.
	 */
	if (_step_is_starting(req->job_id, NO_VAL)) {
		if (msg->conn_fd >= 0) {
			/* If the step hasn't started yet just send a
			 * success to let the controller know we got
			 * this request.
			 */
			debug("sent SUCCESS, waiting for step to start");
			slurm_send_rc_msg (msg, SLURM_SUCCESS);
			if (slurm_close_accepted_conn(msg->conn_fd) < 0)
				error ( "rpc_kill_job: close(%d): %m",
					msg->conn_fd);
			msg->conn_fd = -1;
		}
		if (_wait_for_starting_step(req->job_id, NO_VAL)) {
			/*
			 * There's currently no case in which we enter this
			 * error condition.  If there was, it's hard to say
			 * whether to to proceed with the job termination.
			 */
			error("Error in _wait_for_starting_step");
		}
	}
	if (IS_JOB_NODE_FAILED(req))
		_kill_all_active_steps(req->job_id, SIG_NODE_FAIL, true);
	if (IS_JOB_PENDING(req))
		_kill_all_active_steps(req->job_id, SIG_REQUEUED, true);
	else if (IS_JOB_FAILED(req))
		_kill_all_active_steps(req->job_id, SIG_FAILURE, true);

	/*
	 * Tasks might be stopped (possibly by a debugger)
	 * so send SIGCONT first.
	 */
	xcpu_signal(SIGCONT, req->nodes);
	_kill_all_active_steps(req->job_id, SIGCONT, true);
	if (errno == ESLURMD_STEP_SUSPENDED) {
		/*
		 * If the job step is currently suspended, we don't
		 * bother with a "nice" termination.
		 */
		debug2("Job is currently suspended, terminating");
		nsteps = xcpu_signal(SIGKILL, req->nodes) +
			_terminate_all_steps(req->job_id, true);
	} else {
		nsteps = xcpu_signal(SIGTERM, req->nodes) +
			_kill_all_active_steps(req->job_id, SIGTERM, true);
	}

#ifndef HAVE_AIX
	if ((nsteps == 0) && !conf->epilog) {
		struct stat stat_buf;
		if (conf->plugstack && (stat(conf->plugstack, &stat_buf) == 0))
			have_spank = true;
	}
	/*
	 *  If there are currently no active job steps and no
	 *    configured epilog to run, bypass asynchronous reply and
	 *    notify slurmctld that we have already completed this
	 *    request. We need to send current switch state on AIX
	 *    systems, so this bypass can not be used.
	 */
	if ((nsteps == 0) && !conf->epilog && !have_spank) {
		debug4("sent ALREADY_COMPLETE");
		if (msg->conn_fd >= 0) {
			slurm_send_rc_msg(msg,
					  ESLURMD_KILL_JOB_ALREADY_COMPLETE);
		}
		slurm_cred_begin_expiration(conf->vctx, req->job_id);
		save_cred_state(conf->vctx);
		_waiter_complete(req->job_id);

		/*
		 * The controller needs to get MESSAGE_EPILOG_COMPLETE to bring
		 * the job out of "completing" state.  Otherwise, the job
		 * could remain "completing" unnecessarily, until the request
		 * to terminate is resent.
		 */
		_sync_messages_kill(req);
		if (msg->conn_fd < 0) {
			/* The epilog complete message processing on
			 * slurmctld is equivalent to that of a
			 * ESLURMD_KILL_JOB_ALREADY_COMPLETE reply above */
			_epilog_complete(req->job_id, rc);
		}
		if (container_g_delete(req->job_id))
			error("container_g_delete(%u): %m", req->job_id);
		_launch_complete_rm(req->job_id);
		return;
	}
#endif

	/*
	 *  At this point, if connection still open, we send controller
	 *   a "success" reply to indicate that we've recvd the msg.
	 */
	if (msg->conn_fd >= 0) {
		debug4("sent SUCCESS");
		slurm_send_rc_msg(msg, SLURM_SUCCESS);
		if (slurm_close_accepted_conn(msg->conn_fd) < 0)
			error ("rpc_kill_job: close(%d): %m", msg->conn_fd);
		msg->conn_fd = -1;
	}

	/*
	 *  Check for corpses
	 */
	delay = MAX(conf->kill_wait, 5);
	if ( !_pause_for_job_completion (req->job_id, req->nodes, delay) &&
	     (xcpu_signal(SIGKILL, req->nodes) +
	      _terminate_all_steps(req->job_id, true)) ) {
		/*
		 *  Block until all user processes are complete.
		 */
		_pause_for_job_completion (req->job_id, req->nodes, 0);
	}

	/*
	 *  Begin expiration period for cached information about job.
	 *   If expiration period has already begun, then do not run
	 *   the epilog again, as that script has already been executed
	 *   for this job.
	 */
	if (slurm_cred_begin_expiration(conf->vctx, req->job_id) < 0) {
		debug("Not running epilog for jobid %d: %m", req->job_id);
		goto done;
	}

	save_cred_state(conf->vctx);

	memset(&job_env, 0, sizeof(job_env_t));

	job_env.jobid = req->job_id;
	job_env.node_list = req->nodes;
	job_env.spank_job_env = req->spank_job_env;
	job_env.spank_job_env_size = req->spank_job_env_size;
	job_env.uid = req->job_uid;

#if defined(HAVE_BG)
	select_g_select_jobinfo_get(req->select_jobinfo,
				    SELECT_JOBDATA_BLOCK_ID,
				    &job_env.resv_id);
#elif defined(HAVE_ALPS_CRAY)
	job_env.resv_id = select_g_select_jobinfo_xstrdup(req->select_jobinfo,
							  SELECT_PRINT_RESV_ID);
#endif
	rc = _run_epilog(&job_env);
	xfree(job_env.resv_id);

	if (rc) {
		int term_sig, exit_status;
		if (WIFSIGNALED(rc)) {
			exit_status = 0;
			term_sig    = WTERMSIG(rc);
		} else {
			exit_status = WEXITSTATUS(rc);
			term_sig    = 0;
		}
		error("[job %u] epilog failed status=%d:%d",
		      req->job_id, exit_status, term_sig);
		rc = ESLURMD_EPILOG_FAILED;
	} else
		debug("completed epilog for jobid %u", req->job_id);
	if (container_g_delete(req->job_id))
		error("container_g_delete(%u): %m", req->job_id);
	_launch_complete_rm(req->job_id);

    done:
	_wait_state_completed(req->job_id, 5);
	_waiter_complete(req->job_id);
	_sync_messages_kill(req);
	_epilog_complete(req->job_id, rc);
}

/* On a parallel job, every slurmd may send the EPILOG_COMPLETE
 * message to the slurmctld at the same time, resulting in lost
 * messages. We add a delay here to spead out the message traffic
 * assuming synchronized clocks across the cluster.
 * Allow 10 msec processing time in slurmctld for each RPC. */
static void _sync_messages_kill(kill_job_msg_t *req)
{
	int host_cnt, host_inx;
	char *host;
	hostset_t hosts;
	int epilog_msg_time;

	hosts = hostset_create(req->nodes);
	host_cnt = hostset_count(hosts);
	if (host_cnt <= 64)
		goto fini;
	if (conf->hostname == NULL)
		goto fini;	/* should never happen */

	for (host_inx=0; host_inx<host_cnt; host_inx++) {
		host = hostset_shift(hosts);
		if (host == NULL)
			break;
		if (strcmp(host, conf->node_name) == 0) {
			free(host);
			break;
		}
		free(host);
	}
	epilog_msg_time = slurm_get_epilog_msg_time();
	_delay_rpc(host_inx, host_cnt, epilog_msg_time);

 fini:	hostset_destroy(hosts);
}

/* Delay a message based upon the host index, total host count and RPC_TIME.
 * This logic depends upon synchronized clocks across the cluster. */
static void _delay_rpc(int host_inx, int host_cnt, int usec_per_rpc)
{
	struct timeval tv1;
	uint32_t cur_time;	/* current time in usec (just 9 digits) */
	uint32_t tot_time;	/* total time expected for all RPCs */
	uint32_t offset_time;	/* relative time within tot_time */
	uint32_t target_time;	/* desired time to issue the RPC */
	uint32_t delta_time;

again:	if (gettimeofday(&tv1, NULL)) {
		usleep(host_inx * usec_per_rpc);
		return;
	}

	cur_time = ((tv1.tv_sec % 1000) * 1000000) + tv1.tv_usec;
	tot_time = host_cnt * usec_per_rpc;
	offset_time = cur_time % tot_time;
	target_time = host_inx * usec_per_rpc;
	if (target_time < offset_time)
		delta_time = target_time - offset_time + tot_time;
	else
		delta_time = target_time - offset_time;
	if (usleep(delta_time)) {
		if (errno == EINVAL) /* usleep for more than 1 sec */
			usleep(900000);
		/* errno == EINTR */
		goto again;
	}
}

/*
 *  Returns true if "uid" is a "slurm authorized user" - i.e. uid == 0
 *   or uid == slurm user id at this time.
 */
static bool
_slurm_authorized_user(uid_t uid)
{
	return ((uid == (uid_t) 0) || (uid == conf->slurm_user_id));
}


struct waiter {
	uint32_t jobid;
	pthread_t thd;
};


static struct waiter *
_waiter_create(uint32_t jobid)
{
	struct waiter *wp = xmalloc(sizeof(struct waiter));

	wp->jobid = jobid;
	wp->thd   = pthread_self();

	return wp;
}

static int _find_waiter(struct waiter *w, uint32_t *jp)
{
	return (w->jobid == *jp);
}

static void _waiter_destroy(struct waiter *wp)
{
	xfree(wp);
}

static int _waiter_init (uint32_t jobid)
{
	if (!waiters)
		waiters = list_create((ListDelF) _waiter_destroy);

	/*
	 *  Exit this thread if another thread is waiting on job
	 */
	if (list_find_first (waiters, (ListFindF) _find_waiter, &jobid))
		return SLURM_ERROR;
	else
		list_append(waiters, _waiter_create(jobid));

	return (SLURM_SUCCESS);
}

static int _waiter_complete (uint32_t jobid)
{
	return (list_delete_all (waiters, (ListFindF) _find_waiter, &jobid));
}

/*
 *  Like _wait_for_procs(), but only wait for up to max_time seconds
 *  if max_time == 0, send SIGKILL to tasks repeatedly
 *
 *  Returns true if all job processes are gone
 */
static bool
_pause_for_job_completion (uint32_t job_id, char *nodes, int max_time)
{
	int sec = 0;
	int pause = 1;
	bool rc = false;

	while ((sec < max_time) || (max_time == 0)) {
		rc = (_job_still_running (job_id) ||
			xcpu_signal(0, nodes));
		if (!rc)
			break;
		if ((max_time == 0) && (sec > 1)) {
			xcpu_signal(SIGKILL, nodes);
			_terminate_all_steps(job_id, true);
		}
		if (sec > 10) {
			/* Reduce logging frequency about unkillable tasks */
			if (max_time)
				pause = MIN((max_time - sec), 10);
			else
				pause = 10;
		}
		sleep(pause);
		sec += pause;
	}

	/*
	 * Return true if job is NOT running
	 */
	return (!rc);
}

/*
 * Does nothing and returns SLURM_SUCCESS (if uid authenticates).
 *
 * Timelimit is not currently used in the slurmd or slurmstepd.
 */
static void
_rpc_update_time(slurm_msg_t *msg)
{
	int   rc      = SLURM_SUCCESS;
	uid_t req_uid = g_slurm_auth_get_uid(msg->auth_cred, NULL);

	if ((req_uid != conf->slurm_user_id) && (req_uid != 0)) {
		rc = ESLURM_USER_ID_MISSING;
		error("Security violation, uid %d can't update time limit",
		      req_uid);
		goto done;
	}

/* 	if (shm_update_job_timelimit(req->job_id, req->expiration_time) < 0) { */
/* 		error("updating lifetime for job %u: %m", req->job_id); */
/* 		rc = ESLURM_INVALID_JOB_ID; */
/* 	} else */
/* 		debug("reset job %u lifetime", req->job_id); */

    done:
	slurm_send_rc_msg(msg, rc);
}

/* NOTE: call _destroy_env() to free returned value */
static char **
_build_env(job_env_t *job_env)
{
	char **env = xmalloc(sizeof(char *));
	bool user_name_set = 0;

	env[0]  = NULL;
	if (!valid_spank_job_env(job_env->spank_job_env,
				 job_env->spank_job_env_size,
				 job_env->uid)) {
		/* If SPANK job environment is bad, log it and do not use */
		job_env->spank_job_env_size = 0;
		job_env->spank_job_env = (char **) NULL;
	}
	if (job_env->spank_job_env_size)
		env_array_merge(&env, (const char **) job_env->spank_job_env);

	slurm_mutex_lock(&conf->config_mutex);
	setenvf(&env, "SLURMD_NODENAME", "%s", conf->node_name);
	setenvf(&env, "SLURM_CONF", conf->conffile);
	slurm_mutex_unlock(&conf->config_mutex);

	setenvf(&env, "SLURM_CLUSTER_NAME", "%s", conf->cluster_name);
	setenvf(&env, "SLURM_JOB_ID", "%u", job_env->jobid);
	setenvf(&env, "SLURM_JOB_UID",   "%u", job_env->uid);

#ifndef HAVE_NATIVE_CRAY
	/* uid_to_string on a cray is a heavy call, so try to avoid it */
	if (!job_env->user_name) {
		job_env->user_name = uid_to_string(job_env->uid);
		user_name_set = 1;
	}
#endif

	setenvf(&env, "SLURM_JOB_USER", "%s", job_env->user_name);
	if (user_name_set)
		xfree(job_env->user_name);

	setenvf(&env, "SLURM_JOBID", "%u", job_env->jobid);
	setenvf(&env, "SLURM_UID",   "%u", job_env->uid);
	if (job_env->node_list)
		setenvf(&env, "SLURM_NODELIST", "%s", job_env->node_list);

	if (job_env->partition)
		setenvf(&env, "SLURM_JOB_PARTITION", "%s", job_env->partition);

	if (job_env->resv_id) {
#if defined(HAVE_BG)
		setenvf(&env, "MPIRUN_PARTITION", "%s", job_env->resv_id);
# ifdef HAVE_BGP
		/* Needed for HTC jobs */
		setenvf(&env, "SUBMIT_POOL", "%s", job_env->resv_id);
# endif
#elif defined(HAVE_ALPS_CRAY)
		setenvf(&env, "BASIL_RESERVATION_ID", "%s", job_env->resv_id);
#endif
	}
	return env;
}

static void
_destroy_env(char **env)
{
	int i=0;

	if (env) {
		for(i=0; env[i]; i++) {
			xfree(env[i]);
		}
		xfree(env);
	}

	return;
}

static int
_run_spank_job_script (const char *mode, char **env, uint32_t job_id, uid_t uid)
{
	pid_t cpid;
	int status = 0;
	int pfds[2];

	if (pipe (pfds) < 0) {
		error ("_run_spank_job_script: pipe: %m");
		return (-1);
	}

	fd_set_close_on_exec (pfds[1]);

	debug ("Calling %s spank %s", conf->stepd_loc, mode);
	if ((cpid = fork ()) < 0) {
		error ("executing spank %s: %m", mode);
		return (-1);
	}
	if (cpid == 0) {
		/* Run slurmstepd spank [prolog|epilog] */
		char *argv[4] = {
			(char *) conf->stepd_loc,
			"spank",
			(char *) mode,
			NULL };

		/* container_g_add_pid needs to be called in the
		   forked process part of the fork to avoid a race
		   condition where if this process makes a file or
		   detacts itself from a child before we add the pid
		   to the container in the parent of the fork.
		*/
		if (container_g_add_pid(job_id, getpid(), getuid())
		    != SLURM_SUCCESS)
			error("container_g_add_pid(%u): %m", job_id);

		if (dup2 (pfds[0], STDIN_FILENO) < 0)
			fatal ("dup2: %m");
#ifdef SETPGRP_TWO_ARGS
                setpgrp(0, 0);
#else
                setpgrp();
#endif
		if (conf->chos_loc && !access(conf->chos_loc, X_OK))
			execve(conf->chos_loc, argv, env);
		else
			execve(argv[0], argv, env);
		error ("execve(%s): %m", argv[0]);
		exit (127);
	}

	close (pfds[0]);

	if (_send_slurmd_conf_lite (pfds[1], conf) < 0)
		error ("Failed to send slurmd conf to slurmstepd\n");
	close (pfds[1]);

	/*
	 *  Wait for up to 120s for all spank plugins to complete:
	 */
	if (waitpid_timeout (mode, cpid, &status, 120) < 0) {
		error ("spank/%s timed out after 120s", mode);
		return (-1);
	}

	if (status)
		error ("spank/%s returned status 0x%04x", mode, status);

	/*
	 *  No longer need SPANK option env vars in environment
	 */
	spank_clear_remote_options_env (env);

	return (status);
}

static int _run_job_script(const char *name, const char *path,
			   uint32_t jobid, int timeout, char **env, uid_t uid)
{
	bool have_spank = false;
	struct stat stat_buf;
	int status = 0, rc;

	/*
	 *  Always run both spank prolog/epilog and real prolog/epilog script,
	 *   even if spank plugins fail. (May want to alter this in the future)
	 *   If both "script" mechanisms fail, prefer to return the "real"
	 *   prolog/epilog status.
	 */
	if (conf->plugstack && (stat(conf->plugstack, &stat_buf) == 0))
		have_spank = true;
	if (have_spank)
		status = _run_spank_job_script(name, env, jobid, uid);
	if ((rc = run_script(name, path, jobid, timeout, env, uid)))
		status = rc;
	return (status);
}

#ifdef HAVE_BG
/* a slow prolog is expected on bluegene systems */
static int
_run_prolog(job_env_t *job_env)
{
	int rc;
	char *my_prolog;
	char **my_env;

	my_env = _build_env(job_env);
	setenvf(&my_env, "SLURM_STEP_ID", "%u", job_env->step_id);

	slurm_mutex_lock(&conf->config_mutex);
	my_prolog = xstrdup(conf->prolog);
	slurm_mutex_unlock(&conf->config_mutex);

	rc = _run_job_script("prolog", my_prolog, job_env->jobid,
			     -1, my_env, job_env->uid);
	_remove_job_running_prolog(job_env->jobid);
	xfree(my_prolog);
	_destroy_env(my_env);

	return rc;
}
#else
static void *_prolog_timer(void *x)
{
	int delay_time, rc = SLURM_SUCCESS;
	struct timespec ts;
	struct timeval now;
	slurm_msg_t msg;
	job_notify_msg_t notify_req;
	char srun_msg[128];
	timer_struct_t *timer_struct = (timer_struct_t *) x;

	delay_time = MAX(2, (timer_struct->msg_timeout - 2));
	gettimeofday(&now, NULL);
	ts.tv_sec = now.tv_sec + delay_time;
	ts.tv_nsec = now.tv_usec * 1000;
	slurm_mutex_lock(timer_struct->timer_mutex);
	if (!timer_struct->prolog_fini) {
		rc = pthread_cond_timedwait(timer_struct->timer_cond,
					    timer_struct->timer_mutex,
					    &ts);
	}
	slurm_mutex_unlock(timer_struct->timer_mutex);

	if (rc != ETIMEDOUT)
		return NULL;

	slurm_msg_t_init(&msg);
	snprintf(srun_msg, sizeof(srun_msg), "Prolog hung on node %s",
		 conf->node_name);
	notify_req.job_id	= timer_struct->job_id;
	notify_req.job_step_id	= NO_VAL;
	notify_req.message	= srun_msg;
	msg.msg_type	= REQUEST_JOB_NOTIFY;
	msg.data	= &notify_req;
	slurm_send_only_controller_msg(&msg);
	return NULL;
}

static int
_run_prolog(job_env_t *job_env)
{
	int rc, diff_time;
	char *my_prolog;
	time_t start_time = time(NULL);
	static uint16_t msg_timeout = 0;
	pthread_t       timer_id;
	pthread_attr_t  timer_attr;
	pthread_cond_t  timer_cond  = PTHREAD_COND_INITIALIZER;
	pthread_mutex_t timer_mutex = PTHREAD_MUTEX_INITIALIZER;
	timer_struct_t  timer_struct;
	bool prolog_fini = false;
	char **my_env;

	my_env = _build_env(job_env);
	setenvf(&my_env, "SLURM_STEP_ID", "%u", job_env->step_id);

	if (msg_timeout == 0)
		msg_timeout = slurm_get_msg_timeout();

	slurm_mutex_lock(&conf->config_mutex);
	my_prolog = xstrdup(conf->prolog);
	slurm_mutex_unlock(&conf->config_mutex);

	slurm_attr_init(&timer_attr);
	timer_struct.job_id      = job_env->jobid;
	timer_struct.msg_timeout = msg_timeout;
	timer_struct.prolog_fini = &prolog_fini;
	timer_struct.timer_cond  = &timer_cond;
	timer_struct.timer_mutex = &timer_mutex;
	pthread_create(&timer_id, &timer_attr, &_prolog_timer, &timer_struct);
	rc = _run_job_script("prolog", my_prolog, job_env->jobid,
			     -1, my_env, job_env->uid);
	slurm_mutex_lock(&timer_mutex);
	prolog_fini = true;
	pthread_cond_broadcast(&timer_cond);
	slurm_mutex_unlock(&timer_mutex);

	diff_time = difftime(time(NULL), start_time);
	if (diff_time >= (msg_timeout / 2)) {
		info("prolog for job %u ran for %d seconds",
		     job_env->jobid, diff_time);
	}

	_remove_job_running_prolog(job_env->jobid);
	xfree(my_prolog);
	_destroy_env(my_env);

	pthread_join(timer_id, NULL);
	return rc;
}
#endif

static int
_run_epilog(job_env_t *job_env)
{
	time_t start_time = time(NULL);
	static uint16_t msg_timeout = 0;
	int error_code, diff_time;
	char *my_epilog;
	char **my_env = _build_env(job_env);

	if (msg_timeout == 0)
		msg_timeout = slurm_get_msg_timeout();

	slurm_mutex_lock(&conf->config_mutex);
	my_epilog = xstrdup(conf->epilog);
	slurm_mutex_unlock(&conf->config_mutex);

	_wait_for_job_running_prolog(job_env->jobid);
	error_code = _run_job_script("epilog", my_epilog, job_env->jobid,
				     -1, my_env, job_env->uid);
	xfree(my_epilog);
	_destroy_env(my_env);

	diff_time = difftime(time(NULL), start_time);
	if (diff_time >= (msg_timeout / 2)) {
		info("epilog for job %u ran for %d seconds",
		     job_env->jobid, diff_time);
	}

	return error_code;
}


/**********************************************************************/
/* Because calling initgroups(2) in Linux 2.4/2.6 looks very costly,  */
/* we cache the group access list and call setgroups(2).              */
/**********************************************************************/

typedef struct gid_cache_s {
	char *user;
	gid_t gid;
	gids_t *gids;
	struct gid_cache_s *next;
} gids_cache_t;

#define GIDS_HASH_LEN 64
static gids_cache_t *gids_hashtbl[GIDS_HASH_LEN] = {NULL};


static gids_t *
_alloc_gids(int n, gid_t *gids)
{
	gids_t *new;

	new = (gids_t *)xmalloc(sizeof(gids_t));
	new->ngids = n;
	new->gids = gids;
	return new;
}

static void
_dealloc_gids(gids_t *p)
{
	xfree(p->gids);
	xfree(p);
}

static gids_cache_t *
_alloc_gids_cache(char *user, gid_t gid, gids_t *gids, gids_cache_t *next)
{
	gids_cache_t *p;

	p = (gids_cache_t *)xmalloc(sizeof(gids_cache_t));
	p->user = xstrdup(user);
	p->gid = gid;
	p->gids = gids;
	p->next = next;
	return p;
}

static void
_dealloc_gids_cache(gids_cache_t *p)
{
	xfree(p->user);
	_dealloc_gids(p->gids);
	xfree(p);
}

static int
_gids_hashtbl_idx(char *user)
{
	unsigned char *p = (unsigned char *)user;
	unsigned int x = 0;

	while (*p) {
		x += (unsigned int)*p;
		p++;
	}
	return x % GIDS_HASH_LEN;
}

static void
_gids_cache_purge(void)
{
	int i;
	gids_cache_t *p, *q;

	for (i=0; i<GIDS_HASH_LEN; i++) {
		p = gids_hashtbl[i];
		while (p) {
			q = p->next;
			_dealloc_gids_cache(p);
			p = q;
		}
		gids_hashtbl[i] = NULL;
	}
}

static gids_t *
_gids_cache_lookup(char *user, gid_t gid)
{
	int idx;
	gids_cache_t *p;

	idx = _gids_hashtbl_idx(user);
	p = gids_hashtbl[idx];
	while (p) {
		if (strcmp(p->user, user) == 0 && p->gid == gid) {
			return p->gids;
		}
		p = p->next;
	}
	return NULL;
}

static void
_gids_cache_register(char *user, gid_t gid, gids_t *gids)
{
	int idx;
	gids_cache_t *p, *q;

	idx = _gids_hashtbl_idx(user);
	q = gids_hashtbl[idx];
	p = _alloc_gids_cache(user, gid, gids, q);
	gids_hashtbl[idx] = p;
	debug2("Cached group access list for %s/%d", user, gid);
}

static gids_t *
_getgroups(void)
{
	int n;
	gid_t *gg;

	if ((n = getgroups(0, NULL)) < 0) {
		error("getgroups:_getgroups: %m");
		return NULL;
	}
	gg = (gid_t *)xmalloc(n * sizeof(gid_t));
	if (getgroups(n, gg) == -1) {
		error("_getgroups: couldn't get %d groups: %m", n);
		xfree(gg);
		return NULL;
	}
	return _alloc_gids(n, gg);
}

extern void
destroy_starting_step(void *x)
{
	xfree(x);
}



extern void
init_gids_cache(int cache)
{
	struct passwd *pwd;
	int ngids;
	gid_t *orig_gids;
	gids_t *gids;
#ifdef HAVE_AIX
	FILE *fp = NULL;
#elif defined (__APPLE__) || defined (__CYGWIN__)
#else
	struct passwd pw;
	char buf[BUF_SIZE];
#endif

	if (!cache) {
		_gids_cache_purge();
		return;
	}

	if ((ngids = getgroups(0, NULL)) < 0) {
		error("getgroups: init_gids_cache: %m");
		return;
	}
	orig_gids = (gid_t *)xmalloc(ngids * sizeof(gid_t));
	if (getgroups(ngids, orig_gids) == -1) {
		error("init_gids_cache: couldn't get %d groups: %m", ngids);
		xfree(orig_gids);
		return;
	}

#ifdef HAVE_AIX
	setpwent_r(&fp);
	while (!getpwent_r(&pw, buf, BUF_SIZE, &fp)) {
		pwd = &pw;
#else
	setpwent();
#if defined (__sun)
	while ((pwd = getpwent_r(&pw, buf, BUF_SIZE)) != NULL) {
#elif defined (__APPLE__) || defined (__CYGWIN__)
	while ((pwd = getpwent()) != NULL) {
#else

	while (!getpwent_r(&pw, buf, BUF_SIZE, &pwd)) {
#endif
#endif
		if (_gids_cache_lookup(pwd->pw_name, pwd->pw_gid))
			continue;
		if (initgroups(pwd->pw_name, pwd->pw_gid)) {
			if ((errno == EPERM) && (getuid() != (uid_t) 0))
				debug("initgroups:init_gids_cache: %m");
			else
				error("initgroups:init_gids_cache: %m");
			continue;
		}
		if ((gids = _getgroups()) == NULL)
			continue;
		_gids_cache_register(pwd->pw_name, pwd->pw_gid, gids);
	}
#ifdef HAVE_AIX
	endpwent_r(&fp);
#else
	endpwent();
#endif

	setgroups(ngids, orig_gids);
	xfree(orig_gids);
}


static int
_add_starting_step(slurmd_step_type_t type, void *req)
{
	starting_step_t *starting_step;
	int rc = SLURM_SUCCESS;

	/* Add the step info to a list of starting processes that
	   cannot reliably be contacted. */
	slurm_mutex_lock(&conf->starting_steps_lock);
	starting_step = xmalloc(sizeof(starting_step_t));
	if (!starting_step) {
		error("_add_starting_step failed to allocate memory");
		rc = SLURM_FAILURE;
		goto fail;
	}
	switch(type) {
	case LAUNCH_BATCH_JOB:
		starting_step->job_id =
			((batch_job_launch_msg_t *)req)->job_id;
		starting_step->step_id =
			((batch_job_launch_msg_t *)req)->step_id;
		break;
	case LAUNCH_TASKS:
		starting_step->job_id =
			((launch_tasks_request_msg_t *)req)->job_id;
		starting_step->step_id =
			((launch_tasks_request_msg_t *)req)->job_step_id;
		break;
	default:
		error("_add_starting_step called with an invalid type");
		rc = SLURM_FAILURE;
		xfree(starting_step);
		goto fail;
	}
	if (!list_append(conf->starting_steps, starting_step)) {
		error("_add_starting_step failed to allocate memory for list");
		rc = SLURM_FAILURE;
		xfree(starting_step);
		goto fail;
	}

fail:
	slurm_mutex_unlock(&conf->starting_steps_lock);
	return rc;
}


static int
_remove_starting_step(slurmd_step_type_t type, void *req)
{
	uint32_t job_id, step_id;
	ListIterator iter;
	starting_step_t *starting_step;
	int rc = SLURM_SUCCESS;
	bool found = false;

	slurm_mutex_lock(&conf->starting_steps_lock);

	switch(type) {
	case LAUNCH_BATCH_JOB:
		job_id =  ((batch_job_launch_msg_t *)req)->job_id;
		step_id = ((batch_job_launch_msg_t *)req)->step_id;
		break;
	case LAUNCH_TASKS:
		job_id =  ((launch_tasks_request_msg_t *)req)->job_id;
		step_id = ((launch_tasks_request_msg_t *)req)->job_step_id;
		break;
	default:
		error("_remove_starting_step called with an invalid type");
		rc = SLURM_FAILURE;
		goto fail;
	}

	iter = list_iterator_create(conf->starting_steps);
	while ((starting_step = list_next(iter))) {
		if (starting_step->job_id  == job_id &&
		    starting_step->step_id == step_id) {
			starting_step = list_remove(iter);
			xfree(starting_step);

			found = true;
			pthread_cond_broadcast(&conf->starting_steps_cond);
			break;
		}
	}
	if (!found) {
		error("_remove_starting_step: step not found");
		rc = SLURM_FAILURE;
	}
fail:
	slurm_mutex_unlock(&conf->starting_steps_lock);
	return rc;
}



static int _compare_starting_steps(void *listentry, void *key)
{
	starting_step_t *step0 = (starting_step_t *)listentry;
	starting_step_t *step1 = (starting_step_t *)key;

	if (step1->step_id != NO_VAL)
		return (step0->job_id  == step1->job_id &&
			step0->step_id == step1->step_id);
	else
		return (step0->job_id  == step1->job_id);
}


/* Wait for a step to get far enough in the launch process to have
   a socket open, ready to handle RPC calls.  Pass step_id = NO_VAL
   to wait on any step for the given job. */

static int _wait_for_starting_step(uint32_t job_id, uint32_t step_id)
{
	starting_step_t  starting_step;
	starting_step.job_id  = job_id;
	starting_step.step_id = step_id;
	int num_passes = 0;

	slurm_mutex_lock(&conf->starting_steps_lock);

	while (list_find_first( conf->starting_steps,
				&_compare_starting_steps,
				&starting_step )) {
		if (num_passes == 0) {
			if (step_id != NO_VAL)
				debug( "Blocked waiting for step %d.%d",
					job_id, step_id);
			else
				debug( "Blocked waiting for job %d, all steps",
					job_id);
		}
		num_passes++;

		pthread_cond_wait(&conf->starting_steps_cond,
				  &conf->starting_steps_lock);
	}
	if (num_passes > 0) {
		if (step_id != NO_VAL)
			debug( "Finished wait for step %d.%d",
				job_id, step_id);
		else
			debug( "Finished wait for job %d, all steps",
				job_id);
	}
	slurm_mutex_unlock(&conf->starting_steps_lock);

	return SLURM_SUCCESS;
}


/* Return true if the step has not yet confirmed that its socket to
   handle RPC calls has been created.  Pass step_id = NO_VAL
   to return true if any of the job's steps are still starting. */
static bool _step_is_starting(uint32_t job_id, uint32_t step_id)
{
	starting_step_t  starting_step;
	starting_step.job_id  = job_id;
	starting_step.step_id = step_id;
	bool ret = false;

	slurm_mutex_lock(&conf->starting_steps_lock);

	if (list_find_first( conf->starting_steps,
			     &_compare_starting_steps,
			     &starting_step )) {
		ret = true;
	}

	slurm_mutex_unlock(&conf->starting_steps_lock);
	return ret;
}

/* Add this job to the list of jobs currently running their prolog */
static void _add_job_running_prolog(uint32_t job_id)
{
	uint32_t *job_running_prolog;

	/* Add the job to a list of jobs whose prologs are running */
	slurm_mutex_lock(&conf->prolog_running_lock);
	job_running_prolog = xmalloc(sizeof(uint32_t));
	if (!job_running_prolog) {
		error("_add_job_running_prolog failed to allocate memory");
		goto fail;
	}

	*job_running_prolog = job_id;
	if (!list_append(conf->prolog_running_jobs, job_running_prolog)) {
		error("_add_job_running_prolog failed to append job to list");
		xfree(job_running_prolog);
	}

fail:
	slurm_mutex_unlock(&conf->prolog_running_lock);
}

/* Remove this job from the list of jobs currently running their prolog */
static void _remove_job_running_prolog(uint32_t job_id)
{
	ListIterator iter;
	uint32_t *job_running_prolog;
	bool found = false;

	slurm_mutex_lock(&conf->prolog_running_lock);

	iter = list_iterator_create(conf->prolog_running_jobs);
	while ((job_running_prolog = list_next(iter))) {
		if (*job_running_prolog  == job_id) {
			job_running_prolog = list_remove(iter);
			xfree(job_running_prolog);

			found = true;
			pthread_cond_broadcast(&conf->prolog_running_cond);
			break;
		}
	}
	if (!found)
		error("_remove_job_running_prolog: job not found");

	slurm_mutex_unlock(&conf->prolog_running_lock);
}

static int _compare_job_running_prolog(void *listentry, void *key)
{
	uint32_t *job0 = (uint32_t *)listentry;
	uint32_t *job1 = (uint32_t *)key;

	return (*job0 == *job1);
}

/* Wait for the job's prolog to complete */
static void _wait_for_job_running_prolog(uint32_t job_id)
{
	debug( "Waiting for job %d's prolog to complete", job_id);
	slurm_mutex_lock(&conf->prolog_running_lock);

	while (list_find_first( conf->prolog_running_jobs,
				&_compare_job_running_prolog,
				&job_id )) {

		pthread_cond_wait(&conf->prolog_running_cond,
				  &conf->prolog_running_lock);
	}

	slurm_mutex_unlock(&conf->prolog_running_lock);
	debug( "Finished wait for job %d's prolog to complete", job_id);
}


static void
_rpc_forward_data(slurm_msg_t *msg)
{
	forward_data_msg_t *req = (forward_data_msg_t *)msg->data;
	uint32_t req_uid;
	struct sockaddr_un sa;
	int fd = -1, rc;

	debug3("Entering _rpc_forward_data, address: %s, len: %u",
	       req->address, req->len);

	/* sanity check */
	if (strlen(req->address) > sizeof(sa.sun_path) - 1) {
		slurm_seterrno(EINVAL);
		goto done;
	}

	/* connect to specified address */
	fd = socket(AF_UNIX, SOCK_STREAM, 0);
	if (fd < 0) {
		error("failed creating UNIX domain socket: %m");
		goto done;
	}
	memset(&sa, 0, sizeof(sa));
	sa.sun_family = AF_UNIX;
	strcpy(sa.sun_path, req->address);
	while ((rc = connect(fd, (struct sockaddr *)&sa, SUN_LEN(&sa)) < 0) &&
	       (errno == EINTR));
	if (rc < 0) {
		debug2("failed connecting to specified socket '%s': %m",
		       req->address);
		goto done;
	}

	req_uid = (uint32_t)g_slurm_auth_get_uid(msg->auth_cred, NULL);
	/*
	 * although always in localhost, we still convert it to network
	 * byte order, to make it consistent with pack/unpack.
	 */
	req_uid = htonl(req_uid);
	safe_write(fd, &req_uid, sizeof(uint32_t));
	req_uid = htonl(req->len);
	safe_write(fd, &req_uid, sizeof(uint32_t));
	safe_write(fd, req->data, req->len);

rwfail:
done:
	if (fd >= 0)
		close(fd);
	rc = errno;
	slurm_send_rc_msg(msg, rc);
}

static void _launch_complete_add(uint32_t job_id)
{
	int j, empty;

	slurm_mutex_lock(&job_state_mutex);
	empty = -1;
	for (j = 0; j < JOB_STATE_CNT; j++) {
		if (job_id == active_job_id[j])
			break;
		if ((active_job_id[j] == 0) && (empty == -1))
			empty = j;
	}
	if (j >= JOB_STATE_CNT || job_id != active_job_id[j]) {
		if (empty == -1)	/* Discard oldest job */
			empty = 0;
		for (j = empty + 1; j < JOB_STATE_CNT; j++) {
			active_job_id[j - 1] = active_job_id[j];
		}
		active_job_id[JOB_STATE_CNT - 1] = 0;
		for (j = 0; j < JOB_STATE_CNT; j++) {
			if (active_job_id[j] == 0) {
				active_job_id[j] = job_id;
				break;
			}
		}
	}
	pthread_cond_signal(&job_state_cond);
	slurm_mutex_unlock(&job_state_mutex);
	_launch_complete_log("job add", job_id);
}

static void _launch_complete_log(char *type, uint32_t job_id)
{
#if 0
	int j;

	info("active %s %u", type, job_id);
	slurm_mutex_lock(&job_state_mutex);
	for (j = 0; j < JOB_STATE_CNT; j++) {
		if (active_job_id[j] != 0) {
			info("active_job_id[%d]=%u", j, active_job_id[j]);
		}
	}
	slurm_mutex_unlock(&job_state_mutex);
#endif
}

static void _launch_complete_rm(uint32_t job_id)
{
	int j;

	slurm_mutex_lock(&job_state_mutex);
	for (j = 0; j < JOB_STATE_CNT; j++) {
		if (job_id == active_job_id[j])
			break;
	}
	if (j < JOB_STATE_CNT && job_id == active_job_id[j]) {
		for (j = j + 1; j < JOB_STATE_CNT; j++) {
			active_job_id[j - 1] = active_job_id[j];
		}
		active_job_id[JOB_STATE_CNT - 1] = 0;
	}
	slurm_mutex_unlock(&job_state_mutex);
	_launch_complete_log("job remove", job_id);
}

static void _launch_complete_wait(uint32_t job_id)
{
	int i, j, empty;
	time_t start = time(NULL);
	struct timeval now;
	struct timespec timeout;

	slurm_mutex_lock(&job_state_mutex);
	for (i = 0; ; i++) {
		empty = -1;
		for (j = 0; j < JOB_STATE_CNT; j++) {
			if (job_id == active_job_id[j])
				break;
			if ((active_job_id[j] == 0) && (empty == -1))
				empty = j;
		}
		if (j < JOB_STATE_CNT)	/* Found job, ready to return */
			break;
		if (difftime(time(NULL), start) <= 3) {  /* Retry for 3 secs */
			debug2("wait for launch of job %u before suspending it",
			       job_id);
			gettimeofday(&now, NULL);
			timeout.tv_sec  = now.tv_sec + 1;
			timeout.tv_nsec = now.tv_usec * 1000;
			pthread_cond_timedwait(&job_state_cond,&job_state_mutex,
					       &timeout);
			continue;
		}
		if (empty == -1)	/* Discard oldest job */
			empty = 0;
		for (j = empty + 1; j < JOB_STATE_CNT; j++) {
			active_job_id[j - 1] = active_job_id[j];
		}
		active_job_id[JOB_STATE_CNT - 1] = 0;
		for (j = 0; j < JOB_STATE_CNT; j++) {
			if (active_job_id[j] == 0) {
				active_job_id[j] = job_id;
				break;
			}
		}
		break;
	}
	slurm_mutex_unlock(&job_state_mutex);
	_launch_complete_log("job wait", job_id);
}<|MERGE_RESOLUTION|>--- conflicted
+++ resolved
@@ -1803,16 +1803,11 @@
 	struct requeue_msg req;
 	slurm_msg_t resp_msg;
 	int rc;
-	char buf[64];
 
 	slurm_msg_t_init(&resp_msg);
 
-	sprintf(buf, "%u", job_id);
 	req.job_id = job_id;
-<<<<<<< HEAD
-	req.job_id_str = buf;
-=======
->>>>>>> b074bc7f
+	req.job_id_str = NULL;
 	req.state = JOB_REQUEUE_HOLD;
 
 	resp_msg.msg_type = REQUEST_JOB_REQUEUE;
