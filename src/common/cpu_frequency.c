/*****************************************************************************\
 *  cpu_frequency.c - support for srun option --cpu-freq=<frequency>
 *****************************************************************************
 *  Copyright (C) 2012 Bull
 *  Written by Don Albert, <don.albert@bull.com>
 *  Modified by Rod Schultz, <rod.schultz@bull.com> for min-max:gov
 *
 *  This file is part of SLURM, a resource management program.
 *  For details, see <http://slurm.schedmd.com/>.
 *  Please also read the included file: DISCLAIMER.
 *
 *  SLURM is free software; you can redistribute it and/or modify it under
 *  the terms of the GNU General Public License as published by the Free
 *  Software Foundation; either version 2 of the License, or (at your option)
 *  any later version.
 *
 *  In addition, as a special exception, the copyright holders give permission
 *  to link the code of portions of this program with the OpenSSL library under
 *  certain conditions as described in each individual source file, and
 *  distribute linked combinations including the two. You must obey the GNU
 *  General Public License in all respects for all of the code used other than
 *  OpenSSL. If you modify file(s) with this exception, you may extend this
 *  exception to your version of the file(s), but you are not obligated to do
 *  so. If you do not wish to do so, delete this exception statement from your
 *  version.  If you delete this exception statement from all source files in
 *  the program, then also delete it here.
 *
 *  SLURM is distributed in the hope that it will be useful, but WITHOUT ANY
 *  WARRANTY; without even the implied warranty of MERCHANTABILITY or FITNESS
 *  FOR A PARTICULAR PURPOSE.  See the GNU General Public License for more
 *  details.
 *
 *  You should have received a copy of the GNU General Public License along
 *  with SLURM; if not, write to the Free Software Foundation, Inc.,
 *  51 Franklin Street, Fifth Floor, Boston, MA 02110-1301  USA.
\*****************************************************************************/

#if HAVE_CONFIG_H
#include "config.h"
#endif

#include <sys/types.h>
#include <sys/stat.h>
#include <ctype.h>
#include <errno.h>
#include <fcntl.h>
#include <limits.h>
#include <stdlib.h>

#include "slurm/slurm.h"

#include "src/common/cpu_frequency.h"
#include "src/common/env.h"
#include "src/common/fd.h"
#include "src/common/slurm_protocol_api.h"
#include "src/common/slurm_protocol_defs.h"
#include "src/common/xmalloc.h"
#include "src/common/xstring.h"
#include "src/common/read_config.h"
#include "src/slurmd/slurmd/slurmd.h"

#define PATH_TO_CPU	"/sys/devices/system/cpu/"
#define LINE_LEN	100
#define SYSFS_PATH_MAX	255
#define FREQ_LIST_MAX	32
#define GOV_NAME_LEN	24

#define GOV_CONSERVATIVE	0x01
#define GOV_ONDEMAND		0x02
#define GOV_PERFORMANCE		0x04
#define GOV_POWERSAVE		0x08
#define GOV_USERSPACE		0x10

static uint16_t cpu_freq_count = 0;
static uint32_t cpu_freq_govs = 0; /* Governors allowed. */
static uint64_t debug_flags = NO_VAL; /* init value for slurmd, slurmstepd */
static struct cpu_freq_data {
	uint8_t  avail_governors;
	uint8_t  nfreq;
	uint32_t avail_freq[FREQ_LIST_MAX];
	char     org_governor[GOV_NAME_LEN];
	char     new_governor[GOV_NAME_LEN];
	uint32_t org_frequency;
	uint32_t new_frequency;
	uint32_t org_min_freq;
	uint32_t new_min_freq;
	uint32_t org_max_freq;
	uint32_t new_max_freq;
} * cpufreq = NULL;
static char *slurmd_spooldir = NULL;

static int      _cpu_freq_cpu_avail(int cpx);
static int      _cpu_freq_current_state(int cpx);
static uint16_t	_cpu_freq_next_cpu(char **core_range, uint16_t *cpx,
				   uint16_t *start, uint16_t *end);
static void     _cpu_freq_init_data(int cpx);
static void     _cpu_freq_setup_data(stepd_step_rec_t *job, int cpx);
static int	_fd_lock_retry(int fd);

static int _fd_lock_retry(int fd)
{
	int i, rc;

	for (i = 0; i < 10; i++) {
		if (i)
			usleep(1000);	/* 1000 usec */
		rc = fd_get_write_lock(fd);
		if (rc == 0)
			break;
		if ((errno != EACCES) && (errno != EAGAIN))
			break;	/* Lock held by other job */
	}
	return rc;
}

/* This set of locks it designed to prevent race conditions when changing
 * CPU frequency or govorner. Specifically, when a job ends it should only
 * reset CPU frequency if it was the last job to set the CPU frequency.
 * with gang scheduling and cancellation of suspended or running jobs there
 * can be timing issues.
 * _set_cpu_owner_lock  - set specified job to own the CPU, this CPU file is
 *	locked on exit
 * _test_cpu_owner_lock - test if the specified job owns the CPU, this CPU is
 *	locked on return with true
 */
static int _set_cpu_owner_lock(int cpu_id, uint32_t job_id)
{
	char tmp[64];
	int fd, sz;

	snprintf(tmp, sizeof(tmp), "%s/cpu", slurmd_spooldir);
	if ((mkdir(tmp, 0700) != 0) && (errno != EEXIST)) {
		error("mkdir failed: %m %s",tmp);
		return -1;
	}
	snprintf(tmp, sizeof(tmp), "%s/cpu/%d", slurmd_spooldir, cpu_id);
	fd = open(tmp, O_CREAT | O_RDWR, 0600);
	if (fd < 0) {
		error("%s: open: %m %s", __func__, tmp);
		return fd;
	}
	if (_fd_lock_retry(fd) < 0)
		error("%s: fd_get_write_lock: %m %s", __func__, tmp);
	sz = sizeof(uint32_t);
	if (fd_write_n(fd, (void *) &job_id, sz) != sz)
		error("%s: write: %m %s", __func__, tmp);

	return fd;
}

static int _test_cpu_owner_lock(int cpu_id, uint32_t job_id)
{
	char tmp[64];
	uint32_t in_job_id;
	int fd, sz;

	snprintf(tmp, sizeof(tmp), "%s/cpu", slurmd_spooldir);
	if ((mkdir(tmp, 0700) != 0) && (errno != EEXIST)) {
		error("%s: mkdir failed: %m %s", __func__, tmp);
		return -1;
	}
	snprintf(tmp, sizeof(tmp), "%s/cpu/%d", slurmd_spooldir, cpu_id);
	fd = open(tmp, O_RDWR, 0600);
	if (fd < 0) {
		if (errno != ENOENT)	/* Race condition */
			error("%s: open: %m %s", __func__, tmp);
		return -1;
	}
	if (_fd_lock_retry(fd) < 0) {
		error("%s: fd_get_write_lock: %m %s", __func__, tmp);
		close(fd);
		return -1;
	}
	sz = sizeof(uint32_t);
	if (fd_read_n(fd, (void *) &in_job_id, sz) != sz) {
		error("%s: read: %m %s", __func__, tmp);
		close(fd);
		return -1;
	}
	if (job_id != in_job_id) {
		/* Result of various race conditions */
		debug("%s: CPU %d now owned by job %u rather than job %u",
		      __func__, cpu_id, in_job_id, job_id);
		close(fd);
		return -1;
	}
	debug("%s: CPU %d owned by job %u as expected",
	      __func__, cpu_id, job_id);

	return fd;
}

/*
 * Find available frequencies on this cpu
 * IN      cpuidx     - cpu to query
 * Return: SLURM_SUCCESS or SLURM_FAILURE
 *         avail_freq array will be in strictly ascending order
 */
static int
_cpu_freq_cpu_avail(int cpuidx)
{
	FILE *fp = NULL;
	char path[SYSFS_PATH_MAX];
	int i, j, k;
	uint32_t freq;
	bool all_avail = false;

	snprintf(path, sizeof(path),  PATH_TO_CPU
		 "cpu%u/cpufreq/scaling_available_frequencies", cpuidx);
	if ( ( fp = fopen(path, "r") ) == NULL ) {
		static bool open_err_log = true;	/* Log once */
		if (open_err_log) {
			error("%s: Could not open %s", __func__, path);
			open_err_log = false;
		}
		return SLURM_FAILURE;
	}
	for (i = 0; i < (FREQ_LIST_MAX-1); i++) {
		if ( fscanf(fp, "%u", &freq) == EOF) {
			all_avail = true;
			break;
		}
		/* make sure list is sorted */
		for (j = 0; j < i; j++) {
			if (freq < cpufreq[cpuidx].avail_freq[j]) {
				for (k = i; k >= j; k--) {
					cpufreq[cpuidx].avail_freq[k+1] =
						cpufreq[cpuidx].avail_freq[k];
				}
				break;
			}
		}
		cpufreq[cpuidx].avail_freq[j] = freq;
	}
	cpufreq[cpuidx].nfreq = i;
	fclose(fp);
	if (!all_avail)
		error("all available frequencies not scanned");
	return SLURM_SUCCESS;
}

/*
 * called to check if the node supports setting CPU frequency
 * if so, initialize fields in cpu_freq_data structure
 */
extern void
cpu_freq_init(slurmd_conf_t *conf)
{
	char path[SYSFS_PATH_MAX];
	struct stat statbuf;
	FILE *fp;
	char value[LINE_LEN];
	unsigned int i, j;

	debug_flags = slurm_get_debug_flags(); /* init for slurmd */

	xfree(slurmd_spooldir);
	slurmd_spooldir = conf->spooldir;

	if (run_in_daemon("slurmstepd"))
		return;

	/* check for cpufreq support */
	if ( stat(PATH_TO_CPU "cpu0/cpufreq", &statbuf) != 0 ) {
		info("CPU frequency setting not configured for this node");
		return;
	}

	if (!S_ISDIR(statbuf.st_mode)) {
		error(PATH_TO_CPU "cpu0/cpufreq not a directory");
		return;
	}

	/* get the cpu frequency info into the cpu_freq_data structure */
	cpu_freq_count = conf->block_map_size;
	if (!cpufreq) {
		cpufreq = (struct cpu_freq_data *)
			  xmalloc(cpu_freq_count *
				  sizeof(struct cpu_freq_data));
	}

	debug2("Gathering cpu frequency information for %u cpus",
	       cpu_freq_count);
	for (i = 0; i < cpu_freq_count; i++) {
		snprintf(path, sizeof(path),
			 PATH_TO_CPU
			 "cpu%u/cpufreq/scaling_available_governors", i);
		if ((fp = fopen(path, "r")) == NULL)
			continue;
		if (fgets(value, LINE_LEN, fp) == NULL) {
			fclose(fp);
			continue;
		}
		if (strstr(value, "conservative")) {
			cpufreq[i].avail_governors |= GOV_CONSERVATIVE;
			if ((i == 0) && (debug_flags & DEBUG_FLAG_CPU_FREQ)) {
				info("cpu_freq: Conservative governor "
				     "defined on cpu 0");
			}
		}
		if (strstr(value, "ondemand")) {
			cpufreq[i].avail_governors |= GOV_ONDEMAND;
			if ((i == 0) && (debug_flags & DEBUG_FLAG_CPU_FREQ)) {
				info("cpu_freq: OnDemand governor "
				     "defined on cpu 0");
			}
		}
		if (strstr(value, "performance")) {
			cpufreq[i].avail_governors |= GOV_PERFORMANCE;
			if ((i == 0) && (debug_flags & DEBUG_FLAG_CPU_FREQ)) {
				info("cpu_freq: Performance governor "
				     "defined on cpu 0");
			}
		}
		if (strstr(value, "powersave")) {
			cpufreq[i].avail_governors |= GOV_POWERSAVE;
			if ((i == 0) && (debug_flags & DEBUG_FLAG_CPU_FREQ)) {
				info("cpu_freq: PowerSave governor "
				     "defined on cpu 0");
			}
		}
		if (strstr(value, "userspace")) {
			cpufreq[i].avail_governors |= GOV_USERSPACE;
			if ((i == 0) && (debug_flags & DEBUG_FLAG_CPU_FREQ)) {
				info("cpu_freq: UserSpace governor "
				     "defined on cpu 0");
			}
		}
		fclose(fp);
		if (_cpu_freq_cpu_avail(i) == SLURM_FAILURE)
			continue;
		if ((i == 0) && (debug_flags & DEBUG_FLAG_CPU_FREQ)) {
			for (j = 0; j < cpufreq[i].nfreq; j++) {
				info("cpu_freq: frequency %u defined on cpu 0",
				     cpufreq[i].avail_freq[j]);
			}
		}
	}
	return;
}

extern void
cpu_freq_fini(void)
{
	xfree(cpufreq);
	xfree(slurmd_spooldir);
}

/*
 * reset debug flag (slurmd)
 */
extern void
cpu_freq_reconfig(void)
{
	/* reset local static variables */
	cpu_freq_govs = 0;
	debug_flags = slurm_get_debug_flags();
}

/*
 * Send the cpu_frequency table info to slurmstepd
 */
extern void
cpu_freq_send_info(int fd)
{
	if (cpu_freq_count) {
		safe_write(fd, &cpu_freq_count, sizeof(uint16_t));
		safe_write(fd, cpufreq,
			   (cpu_freq_count * sizeof(struct cpu_freq_data)));
	} else {
		safe_write(fd, &cpu_freq_count, sizeof(uint16_t));
	}
	return;
rwfail:
	error("Unable to send CPU frequency information for %u CPUs",
	      cpu_freq_count);
	return;
}


/*
 * Receive the cpu_frequency table info from slurmd
 */
extern void
cpu_freq_recv_info(int fd)
{
	safe_read(fd, &cpu_freq_count, sizeof(uint16_t));

	if (cpu_freq_count) {
		if (!cpufreq) {
			cpufreq = (struct cpu_freq_data *)
				  xmalloc(cpu_freq_count *
					  sizeof(struct cpu_freq_data));
		}
		safe_read(fd, cpufreq,
			  (cpu_freq_count * sizeof(struct cpu_freq_data)));
		debug2("Received CPU frequency information for %u CPUs",
		       cpu_freq_count);
	}
	return;
rwfail:
	error("Unable to receive CPU frequency information for %u CPUs",
	      cpu_freq_count);
	cpu_freq_count = 0;
	return;
}

/*
 * Validate the cpus and select the frequency to set
 * Called from task cpuset code with task launch request containing
 *  a pointer to a hex map string of the cpus to be used by this step
 */
extern void
cpu_freq_cpuset_validate(stepd_step_rec_t *job)
{
	int cpuidx, cpu_num;
	bitstr_t *cpus_to_set;
	bitstr_t *cpu_map;
	char *cpu_bind;
	char *cpu_str;
	char *savestr = NULL;

	debug_flags = slurm_get_debug_flags(); /* init for slurmstepd */
	if (debug_flags & DEBUG_FLAG_CPU_FREQ) {
		info("cpu_freq_cpuset_validate: request: min=(%12d  %8x) "
		      "max=(%12d %8x) governor=%8x",
		      job->cpu_freq_min, job->cpu_freq_min,
		      job->cpu_freq_max, job->cpu_freq_max,
		      job->cpu_freq_gov);
		info("  jobid=%u, stepid=%u, tasks=%u cpu/task=%u, cpus=%u",
		     job->jobid, job->stepid, job->node_tasks,
		     job->cpus_per_task, job->cpus);
		info("  cpu_bind_type=%4x, cpu_bind map=%s",
		     job->cpu_bind_type, job->cpu_bind);
	}

	if (!cpu_freq_count)
		return;

	if (job->cpu_bind == NULL) {
		error("cpu_freq_cpuset_validate: cpu_bind string is null");
		return;
	}
	cpu_bind = xstrdup(job->cpu_bind);

	if ( (cpu_str = strtok_r(cpu_bind, ",", &savestr) ) == NULL) {
		error("cpu_freq_cpuset_validate: cpu_bind string invalid");
		xfree(cpu_bind);
		return;
	}

	cpu_map     = (bitstr_t *) bit_alloc(cpu_freq_count);
	cpus_to_set = (bitstr_t *) bit_alloc(cpu_freq_count);

	do {
		debug3("  cpu_str = %s", cpu_str);

		if ((job->cpu_bind_type & CPU_BIND_MAP) == CPU_BIND_MAP) {
			cpu_num = atoi(cpu_str);
			if (cpu_num >= cpu_freq_count) {
				error("cpu_freq_cpuset_validate: invalid cpu "
				      "number %d", cpu_num);
				bit_free(cpu_map);
				bit_free(cpus_to_set);
				xfree(cpu_bind);
				return;
			}
			bit_set(cpu_map, (bitoff_t)cpu_num);
		} else {
			if (bit_unfmt_hexmask(cpu_map, cpu_str) == -1) {
				error("cpu_freq_cpuset_validate: invalid cpu "
				      "mask %s", cpu_bind);
				bit_free(cpu_map);
				bit_free(cpus_to_set);
				xfree(cpu_bind);
				return;
			}
		}
		bit_or(cpus_to_set, cpu_map);
	} while ( (cpu_str = strtok_r(NULL, ",", &savestr) ) != NULL);

	for (cpuidx = 0; cpuidx < cpu_freq_count; cpuidx++) {
		_cpu_freq_init_data(cpuidx);
		if (bit_test(cpus_to_set, cpuidx)) {
			_cpu_freq_setup_data(job, cpuidx);
		}
	}
	cpu_freq_set(job);

	bit_free(cpu_map);
	bit_free(cpus_to_set);
	xfree(cpu_bind);
	return;
}

/*
 * Validate the cpus and select the frequency to set
 * Called from task cgroup cpuset code with string containing
 *  the list of cpus to be used by this step
 */
extern void
cpu_freq_cgroup_validate(stepd_step_rec_t *job, char *step_alloc_cores)
{
	uint16_t start  = USHRT_MAX;
	uint16_t end    = USHRT_MAX;
	uint16_t cpuidx =  0;
	char *core_range;

	debug_flags = slurm_get_debug_flags(); /* init for slurmstepd */
	if (debug_flags & DEBUG_FLAG_CPU_FREQ) {
		info("cpu_freq_cgroup_validate: request: min=(%12d  %8x) "
				"max=(%12d %8x) governor=%8x",
		       job->cpu_freq_min, job->cpu_freq_min,
		       job->cpu_freq_max, job->cpu_freq_max,
		       job->cpu_freq_gov);
		info("  jobid=%u, stepid=%u, tasks=%u cpu/task=%u, cpus=%u",
		       job->jobid,job->stepid,job->node_tasks,
		       job->cpus_per_task,job->cpus);
		info("  cpu_bind_type=%4x, cpu_bind map=%s",
		       job->cpu_bind_type, job->cpu_bind);
		info("  step logical cores = %s, step physical cores = %s",
		       job->step_alloc_cores, step_alloc_cores);
	}
	if (!cpu_freq_count)
		return;

	for (cpuidx = 0; cpuidx < cpu_freq_count; cpuidx++) {
		_cpu_freq_init_data(cpuidx);
	}

	/* set entries in cpu frequency table for this step's cpus */
	core_range = step_alloc_cores;
	while ( (cpuidx = _cpu_freq_next_cpu(&core_range, &cpuidx,
					     &start, &end)) != USHRT_MAX) {
		if (cpuidx >= cpu_freq_count) {
		    error("cpu_freq_validate: index %u exceeds cpu count %u",
			  cpuidx, cpu_freq_count);
		    return;
		}
		_cpu_freq_setup_data(job, cpuidx);
	}
	cpu_freq_set(job);
	return;
}

/*
 * get the next number in a range
 * assumes range is well-formed, i.e., monotonically increasing,
 *   no leading/trailing punctuation, either comma separated or dash
 *   separated: e.g., "4-6,8,10,13-15"
 */
uint16_t
_cpu_freq_next_cpu(char **core_range, uint16_t *cpuidx,
		   uint16_t *start, uint16_t *end)
{
	int i;
	char *p;

	p = *core_range;

	if (*start == USHRT_MAX) {
		if (*p == '\0')
			return USHRT_MAX;
		if (*p == ',')
			p++;

		i = 0;
		while ( isdigit(*p) ) {
			i = i*10 + (*p - '0');
			p++;
		}
		*core_range = p;
		*start = i;
		return i;
	}

	if (*end == USHRT_MAX) {
		switch (*p)
		{
		case '-' :
			p++;
			i = 0;
			while ( isdigit(*p) ) {
				i = i*10 + (*p - '0');
				p++;
			}
			*core_range = p;
			*end = i;
			break;

		case ',':
			p++;
			i = 0;
			while ( isdigit(*p) ) {
				i = i*10 + (*p - '0');
				p++;
			}
			*start = i;
			*end = USHRT_MAX;
			*core_range = p;
			return i;

		case '\0' :
			return USHRT_MAX;
		}
	}

	i = *cpuidx;
	if ( i < *end ) {
		i++;
		if ( i == *end) {
			*start = USHRT_MAX;
			*end = USHRT_MAX;
		}
	}
	return i;
}

/*
 * Find current governor on this cpu
 *
 * Return: SLURM_SUCCESS or SLURM_FAILURE
 */
static int
_cpu_freq_get_cur_gov(int cpuidx)
{
	FILE *fp = NULL;
	char path[SYSFS_PATH_MAX], gov_value[LINE_LEN];
	int j;

	snprintf(path, sizeof(path),
		 PATH_TO_CPU "cpu%u/cpufreq/scaling_governor", cpuidx);
	if ((fp = fopen(path, "r")) == NULL) {
		error("%s: Could not open scaling_governor", __func__);
		return SLURM_FAILURE;
	}
	if (fgets(gov_value, LINE_LEN, fp) == NULL) {
		error("%s: Could not read scaling_governor", __func__);
		fclose(fp);
		return SLURM_FAILURE;
	}
	if (strlen(gov_value) >= GOV_NAME_LEN) {
		error("%s: scaling_governor is to long", __func__);
		fclose(fp);
		return SLURM_FAILURE;
	}
	strcpy(cpufreq[cpuidx].org_governor, gov_value);
	fclose(fp);
	j = strlen(cpufreq[cpuidx].org_governor);
	if ((j > 0) && (cpufreq[cpuidx].org_governor[j - 1] == '\n'))
		cpufreq[cpuidx].org_governor[j - 1] = '\0';
	return SLURM_SUCCESS;
}

/*
 * set cpu governor
 */
static int
_cpu_freq_set_gov(stepd_step_rec_t *job, int cpuidx, char* gov )
{
	char path[SYSFS_PATH_MAX];
	FILE *fp;
	int fd, rc;

	rc = SLURM_SUCCESS;
	snprintf(path, sizeof(path), PATH_TO_CPU
		 "cpu%u/cpufreq/scaling_governor", cpuidx);
	fd = _set_cpu_owner_lock(cpuidx, job->jobid);
	if ((fp = fopen(path, "w"))) {
		fputs(gov, fp);
		fputc('\n', fp);
		fclose(fp);
	} else {
		error("%s: Can not set CPU governor: %m", __func__);
		rc = SLURM_FAILURE;
	}
	(void) close(fd);
	return rc;
}

/*
 * get one of scalling_min_freq, scaling_max_freq, cpuinfo_cur_freq
 *
 * Return: value of scaling_min_freq, or 0 on error
 */
static uint32_t
_cpu_freq_get_scaling_freq(int cpuidx, char* option)
{
	FILE *fp = NULL;
	char path[SYSFS_PATH_MAX];
	uint32_t freq;
	/* get the value from 'option' */
	snprintf(path, sizeof(path), PATH_TO_CPU
		"cpu%u/cpufreq/%s", cpuidx, option);
	if ( ( fp = fopen(path, "r") ) == NULL ) {
		error("%s: Could not open %s", __func__, option);
		return 0;
	}
	if (fscanf (fp, "%u", &freq) < 1) {
		error("%s: Could not read %s", __func__, option);
		fclose(fp);
		return 0;
	}
	fclose(fp);
	return freq;
}

/*
 * set one of scalling_min_freq, scaling_max_freq, scaling_setspeed
 * -- assume governor already set to userspace ---
 *
 */
static int
_cpu_freq_set_scaling_freq(stepd_step_rec_t *job, int cpx, uint32_t freq,
		char* option)
{
	char path[SYSFS_PATH_MAX];
	FILE *fp;
	int fd, rc;
	uint32_t newfreq;

	rc = SLURM_SUCCESS;
	snprintf(path, sizeof(path), PATH_TO_CPU
		 "cpu%u/cpufreq/%s", cpx, option);
	fd = _set_cpu_owner_lock(cpx, job->jobid);
	if ((fp = fopen(path, "w"))) {
		fprintf(fp, "%u\n", freq);
		fclose(fp);
	} else {
		error("%s: Can not set %s: %m", __func__, option);
		rc = SLURM_FAILURE;
	}
	(void) close(fd);
	if (debug_flags & DEBUG_FLAG_CPU_FREQ) {
		newfreq = _cpu_freq_get_scaling_freq(cpx, option);
		if (newfreq != freq) {
			error("Failed to set freq_scaling %s to %u (org=%u)",
			      option, freq, newfreq);
		}
	}
	return rc;

}

/*
 * Get current state
 *
 * IN:     cpuidx        - cpu to query
 * Return: SLURM_SUCCESS or SLURM_FAILURE
 */
static int
_cpu_freq_current_state(int cpuidx)
{
	uint32_t freq;
	/*
	 * Getting 'previous' values using the 'scaling' values rather
	 * than the 'cpuinfo' values.
	 * The 'cpuinfo' values are read only. min/max seem to be raw
	 * hardware capability.
	 * The 'scaling' values are set by the governor
	 */
	freq = _cpu_freq_get_scaling_freq(cpuidx, "scaling_cur_freq");
	if (freq == 0)
		return SLURM_FAILURE;
	cpufreq[cpuidx].org_frequency = freq;
	freq = _cpu_freq_get_scaling_freq(cpuidx, "scaling_min_freq");
	if (freq == 0)
		return SLURM_FAILURE;
	cpufreq[cpuidx].org_min_freq = freq;
	freq = _cpu_freq_get_scaling_freq(cpuidx, "scaling_max_freq");
	if (freq == 0)
		return SLURM_FAILURE;
	cpufreq[cpuidx].org_max_freq = freq;

	return _cpu_freq_get_cur_gov(cpuidx);
}


/*
 * Copy string representation of a governor into cpufreq structure for a cpu.
 */
static int
_cpu_freq_govspec_string(uint32_t cpu_freq, int cpuidx)
{

	if ((cpu_freq & CPU_FREQ_RANGE_FLAG) == 0)
		return SLURM_FAILURE;
		
	switch(cpu_freq)
	{
	case CPU_FREQ_CONSERVATIVE:
		if (cpufreq[cpuidx].avail_governors & GOV_CONSERVATIVE)
			strcpy(cpufreq[cpuidx].new_governor, "conservative");
		return SLURM_SUCCESS;
	case CPU_FREQ_ONDEMAND:
		if (cpufreq[cpuidx].avail_governors & GOV_ONDEMAND)
			strcpy(cpufreq[cpuidx].new_governor,"ondemand");
		return SLURM_SUCCESS;
	case CPU_FREQ_PERFORMANCE:
		if (cpufreq[cpuidx].avail_governors & GOV_PERFORMANCE)
			strcpy(cpufreq[cpuidx].new_governor, "performance");
		return SLURM_SUCCESS;
	case CPU_FREQ_POWERSAVE:
		if (cpufreq[cpuidx].avail_governors & GOV_POWERSAVE)
			strcpy(cpufreq[cpuidx].new_governor, "powersave");
		return SLURM_SUCCESS;
	case CPU_FREQ_USERSPACE:
		if (cpufreq[cpuidx].avail_governors & GOV_USERSPACE)
			strcpy(cpufreq[cpuidx].new_governor, "userspace");
		return SLURM_SUCCESS;
	default:
		return SLURM_FAILURE;
	}
}

/*
 * Convert frequency_spec into an actual frequency
 * Returns -- frequency from avail frequency list, or NO_VAL
 */
uint32_t
_cpu_freq_freqspec_num(uint32_t cpu_freq, int cpuidx)
{
	int fx, j;
	if (!cpufreq || (cpufreq[cpuidx].nfreq == (uint8_t) NO_VAL))
		return NO_VAL;
	/* assume the frequency list is in ascending order */
	if (cpu_freq & CPU_FREQ_RANGE_FLAG) {	/* Named values */
		switch(cpu_freq)
		{
		case CPU_FREQ_LOW :
			return cpufreq[cpuidx].avail_freq[0];
	
		case CPU_FREQ_MEDIUM :
			if (cpufreq[cpuidx].nfreq == 1)
				return cpufreq[cpuidx].avail_freq[0];
			fx = (cpufreq[cpuidx].nfreq - 1) / 2;
			return cpufreq[cpuidx].avail_freq[fx];
	
		case CPU_FREQ_HIGHM1 :
			if (cpufreq[cpuidx].nfreq == 1)
				return cpufreq[cpuidx].avail_freq[0];
			fx = cpufreq[cpuidx].nfreq - 2;
			return cpufreq[cpuidx].avail_freq[fx];
	
		case CPU_FREQ_HIGH :
			fx = cpufreq[cpuidx].nfreq - 1;
			return cpufreq[cpuidx].avail_freq[fx];
		
		default:
			return NO_VAL;
		}
	}		
	for (j = 0; j < cpufreq[cpuidx].nfreq; j++) {
		if (cpu_freq == cpufreq[cpuidx].avail_freq[j]) {
			return cpufreq[cpuidx].avail_freq[j];
		}
		if (j > 0) {
			if ((cpu_freq > cpufreq[cpuidx].avail_freq[j-1]) &&
			    (cpu_freq < cpufreq[cpuidx].avail_freq[j])) {
				return cpufreq[cpuidx].avail_freq[j];
			}
		}
	}

	error("failed to find frequency %d on cpu=%d", cpu_freq, cpuidx);
	return NO_VAL;
}

/*
 * Initialize data structure
 */
static void
_cpu_freq_init_data(int cpx)
{
	/* avail_governors -- set at initialization */
	cpufreq[cpx].org_governor[0] = '\0';
	cpufreq[cpx].new_governor[0] = '\0';
	cpufreq[cpx].org_frequency = NO_VAL;
	cpufreq[cpx].new_frequency = NO_VAL;
	cpufreq[cpx].org_min_freq = NO_VAL;
	cpufreq[cpx].new_min_freq = NO_VAL;
	cpufreq[cpx].org_max_freq = NO_VAL;
	cpufreq[cpx].new_max_freq = NO_VAL;
}
/*
 * Set either current frequency (speed)
 * Or min/max governor base on --cpu-freq parameter
 */
static void
_cpu_freq_setup_data(stepd_step_rec_t *job, int cpx)
{
	uint32_t freq;

	if (   (job->cpu_freq_min == NO_VAL || job->cpu_freq_min==0)
	    && (job->cpu_freq_max == NO_VAL || job->cpu_freq_max==0)
	    && (job->cpu_freq_gov == NO_VAL || job->cpu_freq_gov==0)) {
		return; /* No --cpu-freq */
	}

	/* Get current state */
	if (_cpu_freq_current_state(cpx) == SLURM_FAILURE)
		return;
	
	if (job->cpu_freq_min == NO_VAL &&
	    job->cpu_freq_max != NO_VAL &&
	    job->cpu_freq_gov == NO_VAL) {
		/* Pre version 15.08 behavior */
		freq = _cpu_freq_freqspec_num(job->cpu_freq_max, cpx);
		cpufreq[cpx].new_frequency = freq;
		goto newfreq;
	}
	if (job->cpu_freq_gov == CPU_FREQ_USERSPACE) {
		_cpu_freq_govspec_string(job->cpu_freq_gov, cpx);
		if (job->cpu_freq_max == NO_VAL) {
			return; /* pre version 15.08 behavior. */
		}
		/* Power capping */
		freq = _cpu_freq_freqspec_num(job->cpu_freq_max, cpx);
		cpufreq[cpx].new_frequency = freq;
		freq = _cpu_freq_freqspec_num(job->cpu_freq_min, cpx);
		cpufreq[cpx].new_min_freq = freq;
		goto newfreq;
	}
	if (job->cpu_freq_min != NO_VAL && job->cpu_freq_max != NO_VAL) {
		freq = _cpu_freq_freqspec_num(job->cpu_freq_min, cpx);
		cpufreq[cpx].new_min_freq = freq;
		freq = _cpu_freq_freqspec_num(job->cpu_freq_max, cpx);
		cpufreq[cpx].new_max_freq = freq;
	}

	if (job->cpu_freq_gov != NO_VAL) {
		_cpu_freq_govspec_string(job->cpu_freq_gov, cpx);
	}
newfreq:
	/* Make sure a 'new' frequency is within scaling min/max */
	if (cpufreq[cpx].new_frequency != NO_VAL) {
		if (cpufreq[cpx].new_frequency < cpufreq[cpx].org_min_freq) {
			cpufreq[cpx].new_min_freq = cpufreq[cpx].new_frequency;
		}
		if (cpufreq[cpx].new_frequency > cpufreq[cpx].org_max_freq) {
			cpufreq[cpx].new_max_freq = cpufreq[cpx].new_frequency;
		}
	}
}

/*
 * check an argument against valid governors.
 *
 * Input:  - arg     - string value of governor
 *         - illegal - combination of enums for governors not allowed.
 * Returns - enum of governor found
 * 	   - or 0 if not found
 */
static uint32_t
_cpu_freq_check_gov(const char* arg, uint32_t illegal)
{
	uint32_t rc = 0;
	if (strncasecmp(arg, "co", 2) == 0) {
		rc = CPU_FREQ_CONSERVATIVE;
	} else if (strncasecmp(arg, "perf", 4) == 0) {
		rc = CPU_FREQ_PERFORMANCE;
	} else if (strncasecmp(arg, "pow", 3) == 0) {
		rc = CPU_FREQ_POWERSAVE;
	} else if (strncasecmp(arg, "user", 4) == 0) {
		rc = CPU_FREQ_USERSPACE;
	} else if (strncasecmp(arg, "onde", 4) == 0) {
		rc = CPU_FREQ_ONDEMAND;
	}
	rc &= (~illegal);
	if (rc == 0)
		return 0;
	return (rc | CPU_FREQ_RANGE_FLAG);
}

/*
 * check an argument for a frequency or frequency synonym.
 *
 * Input:  - arg - string value of frequency
 *
 * Returns - frequency
 *         - enum for synonym
 *         0 on error.
 */
static uint32_t
_cpu_freq_check_freq(const char* arg)
{
	char *end;
	uint32_t frequency;

	if (strncasecmp(arg, "lo", 2) == 0) {
		return CPU_FREQ_LOW;
	} else if (strncasecmp(arg, "him1", 4) == 0 ||
		   strncasecmp(arg, "highm1", 6) == 0) {
		return CPU_FREQ_HIGHM1;
	} else if (strncasecmp(arg, "hi", 2) == 0) {
		return CPU_FREQ_HIGH;
	} else if (strncasecmp(arg, "med", 3) == 0) {
		return CPU_FREQ_MEDIUM;
	}
	if ( (frequency = strtoul(arg, &end, 10) )) {
		return frequency;
	}
	error("unrecognized --cpu-freq argument \"%s\"", arg);
	return 0;
}

/*
 * set cpu frequency if possible for each cpu of the job step
 */
extern void
cpu_freq_set(stepd_step_rec_t *job)
{
	char freq_detail[100];
	uint32_t freq;
	int i, rc;

	if ((!cpu_freq_count) || (!cpufreq))
		return;
	for (i = 0; i < cpu_freq_count; i++) {
		if (cpufreq[i].new_frequency == NO_VAL
		    && cpufreq[i].new_min_freq == NO_VAL
	            && cpufreq[i].new_max_freq == NO_VAL
		    && cpufreq[i].new_governor[0] == '\0')
			continue; /* Nothing to set on this CPU */
		if (debug_flags & DEBUG_FLAG_CPU_FREQ) {
			info("cpu_freq: current_state cpu=%d org_min=%u "
			     "org_freq=%u org_max=%u org_gpv=%s", i,
			     cpufreq[i].org_min_freq,
			     cpufreq[i].org_frequency,
			     cpufreq[i].org_max_freq,
			     cpufreq[i].org_governor);
		}

		/* Max must be set before min, per
		 * www.kernel.org/doc/Documentation/cpu-freq/user-guide.txt
		 */
		if (cpufreq[i].new_max_freq != NO_VAL ) {
			freq = cpufreq[i].new_max_freq;
			if (cpufreq[i].org_frequency > freq) {
				/* The current frequency is > requested max,
				 * Set it so it is in range
				 * have to go to UserSpace to do it. */
				rc = _cpu_freq_set_gov(job, i, "userspace");
				if (rc == SLURM_FAILURE)
					return;
				rc = _cpu_freq_set_scaling_freq(job, i, freq,
						         "scaling_setspeed");
				if (rc == SLURM_FAILURE)
					continue;
				if (cpufreq[i].new_governor[0] == '\0') {
					/* Not requesting new gov, so restore */
					rc = _cpu_freq_set_gov(job, i,
						cpufreq[i].org_governor);
					if (rc == SLURM_FAILURE)
						continue;
				}
			}
			rc = _cpu_freq_set_scaling_freq(job, i, freq,
							"scaling_max_freq");
			if (rc == SLURM_FAILURE)
				continue;
		}
		if (cpufreq[i].new_min_freq != NO_VAL) {
			freq = cpufreq[i].new_min_freq;
			if (cpufreq[i].org_frequency < freq) {
				/* The current frequency is < requested min,
				 * Set it so it is in range
				 * have to go to UserSpace to do it. */
				rc = _cpu_freq_set_gov(job, i, "userspace");
				if (rc == SLURM_FAILURE)
					continue;
				rc = _cpu_freq_set_scaling_freq(job, i, freq,
						         "scaling_setspeed");
				if (rc == SLURM_FAILURE)
					continue;
				if (cpufreq[i].new_governor[0] == '\0') {
					/* Not requesting new gov, so restore */
					rc= _cpu_freq_set_gov(job, i,
						cpufreq[i].org_governor);
					if (rc == SLURM_FAILURE)
						continue;
				}
			}
			rc= _cpu_freq_set_scaling_freq(job, i, freq,
						       "scaling_min_freq");
			if (rc == SLURM_FAILURE)
				continue;
		}
		if (cpufreq[i].new_frequency != NO_VAL) {
			if (strcmp(cpufreq[i].org_governor,"userspace")) {
				rc = _cpu_freq_set_gov(job, i, "userspace");
				if (rc == SLURM_FAILURE)
					continue;
			}
			rc = _cpu_freq_set_scaling_freq(job, i,
					cpufreq[i].new_frequency,
					"scaling_setspeed");
			if (rc == SLURM_FAILURE)
				continue;
		}
		if (cpufreq[i].new_governor[0] != '\0') {
			rc = _cpu_freq_set_gov(job, i, cpufreq[i].new_governor);
			if (rc == SLURM_FAILURE)
				continue;
		}
		if (debug_flags & DEBUG_FLAG_CPU_FREQ) {
			cpu_freq_debug(NULL, NULL,
					freq_detail, sizeof(freq_detail),
					NO_VAL, cpufreq[i].new_min_freq,
					cpufreq[i].new_max_freq,
					cpufreq[i].new_frequency);
			if (cpufreq[i].new_governor[0] != '\0') {
				info("cpu_freq: set cpu=%d %s Governor=%s",
				     i, freq_detail, cpufreq[i].new_governor);
			} else {
				info("cpu_freq: reset cpu=%d %s", i,
				     freq_detail);
			}
		}
	}
}

/*
 * reset the cpus used by the process to their
 * default frequency and governor type
 */
extern void
cpu_freq_reset(stepd_step_rec_t *job)
{
	int i, rc, fd;
	char freq_detail[100];

	if ((!cpu_freq_count) || (!cpufreq))
		return;

	for (i = 0; i < cpu_freq_count; i++) {
		if (cpufreq[i].new_frequency == NO_VAL
		    && cpufreq[i].new_min_freq == NO_VAL
		    && cpufreq[i].new_min_freq == NO_VAL
		    && cpufreq[i].new_governor[0] == '\0')
			continue; /* Nothing to reset on this CPU */

		fd = _test_cpu_owner_lock(i, job->jobid);
		if (fd < 0)
			continue;

		if (cpufreq[i].new_frequency != NO_VAL) {
			rc = _cpu_freq_set_gov(job, i, "userspace");
			if (rc == SLURM_FAILURE)
				continue;
			rc = _cpu_freq_set_scaling_freq(job, i,
					cpufreq[i].org_frequency,
					"scaling_setspeed");
			if (rc == SLURM_FAILURE)
				continue;
			cpufreq[i].new_governor[0] = 'u'; /* force gov reset */
		}
		/* Max must be set before min, per
		 * www.kernel.org/doc/Documentation/cpu-freq/user-guide.txt
		 */
		if (cpufreq[i].new_max_freq != NO_VAL) {
			rc = _cpu_freq_set_scaling_freq(job, i,
					cpufreq[i].org_max_freq,
					"scaling_max_freq");
			if (rc == SLURM_FAILURE)
				continue;
		}
		if (cpufreq[i].new_min_freq != NO_VAL) {
			rc = _cpu_freq_set_scaling_freq(job, i,
					cpufreq[i].org_min_freq,
					"scaling_min_freq");
			if (rc == SLURM_FAILURE)
				continue;
		}
		if (cpufreq[i].new_governor[0] != '\0') {
			rc = _cpu_freq_set_gov(job, i, cpufreq[i].org_governor);
			if (rc == SLURM_FAILURE)
				continue;
		}

		if (debug_flags & DEBUG_FLAG_CPU_FREQ) {
			cpu_freq_debug(NULL, NULL,
					freq_detail, sizeof(freq_detail),
					NO_VAL, cpufreq[i].org_min_freq,
					cpufreq[i].org_max_freq,
					cpufreq[i].org_frequency);
			if (cpufreq[i].new_governor[0] != '\0') {
				info("cpu_freq: reset cpu=%d %s Governor=%s",
				     i, freq_detail, cpufreq[i].org_governor);
			} else {
				info("cpu_freq: reset cpu=%d %s", i,
				     freq_detail);
			}
		}
	}
	xfree(slurmd_spooldir);
}

/* Convert a cpu_freq number to its equivalent string */
extern void
cpu_freq_to_string(char *buf, int buf_size, uint32_t cpu_freq)
{
	if (cpu_freq == CPU_FREQ_LOW)
		snprintf(buf, buf_size, "Low");
	else if (cpu_freq == CPU_FREQ_MEDIUM)
		snprintf(buf, buf_size, "Medium");
	else if (cpu_freq == CPU_FREQ_HIGHM1)
		snprintf(buf, buf_size, "Highm1");
	else if (cpu_freq == CPU_FREQ_HIGH)
		snprintf(buf, buf_size, "High");
	else if (cpu_freq == CPU_FREQ_CONSERVATIVE)
		snprintf(buf, buf_size, "Conservative");
	else if (cpu_freq == CPU_FREQ_PERFORMANCE)
		snprintf(buf, buf_size, "Performance");
	else if (cpu_freq == CPU_FREQ_POWERSAVE)
		snprintf(buf, buf_size, "PowerSave");
	else if (cpu_freq == CPU_FREQ_USERSPACE)
		snprintf(buf, buf_size, "UserSpace");
	else if (cpu_freq == CPU_FREQ_ONDEMAND)
		snprintf(buf, buf_size, "OnDemand");
	else if (cpu_freq & CPU_FREQ_RANGE_FLAG)
		snprintf(buf, buf_size, "Unknown");
	else if (fuzzy_equal(cpu_freq, NO_VAL)) {
		if (buf_size > 0)
			buf[0] = '\0';
	} else
		convert_num_unit2((double)cpu_freq, buf, buf_size,
				  UNIT_KILO, 1000, false);
}

/*
 * Set environment variables associated with the frequency variables.
 */
extern int
cpu_freq_set_env(char* var, uint32_t argmin, uint32_t argmax, uint32_t arggov)
{
	uint32_t min, max, gov;
	char bfgov[32], bfmin[32], bfmax[32], bfall[96];
	bfgov[0] = '\0';
	bfmin[0] = '\0';
	bfmax[0] = '\0';

	/*
	 * Default value from command line is NO_VAL,
	 * Default value from slurmstepd for batch jobs is 0
	 * Convert slurmstepd values to command line ones.
	 */
	min = argmin;
	if (min == 0)
		min = NO_VAL;
	max = argmax;
	if (max == 0)
		max = NO_VAL;
	gov = arggov;
	if (gov == 0)
		gov = NO_VAL;

	if ((min == NO_VAL) && (max == NO_VAL) && (gov == NO_VAL))
		return SLURM_SUCCESS;

	if (min != NO_VAL) {
		if (min & CPU_FREQ_RANGE_FLAG) {
			cpu_freq_to_string(bfmin, sizeof(bfmin), min);
		} else {
			sprintf(bfmin, "%u", min);
		}
	}
	if (max != NO_VAL) {
		if (max & CPU_FREQ_RANGE_FLAG) {
			cpu_freq_to_string(bfmax, sizeof(bfmax), max);
		} else {
			sprintf(bfmax, "%u", max);
		}
	}
	if (gov != NO_VAL) {
		cpu_freq_to_string(bfgov, sizeof(bfgov), gov);
	}
	if ((min != NO_VAL) && (max != NO_VAL) && (gov != NO_VAL)) {
		sprintf(bfall, "%s-%s:%s", bfmin, bfmax, bfgov);
	} else if ((min != NO_VAL) && (max != NO_VAL)) {
		sprintf(bfall, "%s-%s", bfmin, bfmax);
	} else if (max != NO_VAL) {
		sprintf(bfall, "%s", bfmax);
	} else if (gov != NO_VAL) {
		sprintf(bfall, "%s", bfgov);
	}
	if (setenvf(NULL, var, "%s", bfall)) {
		error("Unable to set %s", var);
		return SLURM_FAILURE;
	}
	return SLURM_SUCCESS;
}

/* Convert a composite cpu governor enum to its equivalent string
 *
 * Input:  - buf   - buffer to contain string
 *         - bufsz - size of buffer
 *         - gpvs  - composite enum of governors
 */
extern void
cpu_freq_govlist_to_string(char* buf, uint16_t bufsz, uint32_t govs)
{
	char *list = NULL;

	if ((govs & CPU_FREQ_CONSERVATIVE) == CPU_FREQ_CONSERVATIVE) {
		if (list == NULL)
			list = xstrdup("Conservative");
		else {
			xstrcatchar(list,',');
			xstrcat(list,"Conservative");
		}
	}
	if ((govs & CPU_FREQ_PERFORMANCE) == CPU_FREQ_PERFORMANCE) {
		if (list == NULL)
			list = xstrdup("Performance");
		else {
			xstrcatchar(list,',');
			xstrcat(list,"Performance");
		}
	}
	if ((govs & CPU_FREQ_POWERSAVE) == CPU_FREQ_POWERSAVE) {
		if (list == NULL)
			list = xstrdup("PowerSave");
		else {
			xstrcatchar(list,',');
			xstrcat(list,"PowerSave");
		}
	}
	if ((govs & CPU_FREQ_ONDEMAND) == CPU_FREQ_ONDEMAND) {
		if (list == NULL)
			list = xstrdup("OnDemand");
		else {
			xstrcatchar(list,',');
			xstrcat(list,"OnDemand");
		}
	}
	if ((govs & CPU_FREQ_USERSPACE) == CPU_FREQ_USERSPACE) {
		if (list == NULL)
			list = xstrdup("UserSpace");
		else {
			xstrcatchar(list,',');
			xstrcat(list,"UserSpace");
		}
	}
	if (list) {
		if (strlen(list) < bufsz)
			strcpy(buf, list);
		else
			strncpy(buf, list, bufsz-1);

		xfree(list);
	} else {
		strncpy(buf,"No Governors defined", bufsz-1);
	}
}

/*
 * Verify slurm.conf CpuFreqDef option
 *
 * Input:  - arg  - frequency value to check
 * 		    valid governor, low, medium, highm1, high,
 * 		    or numeric frequency
 *	   - freq - pointer to corresponging enum or numberic value
 * Returns - -1 on error, else 0
 */
extern int
cpu_freq_verify_def(const char *arg, uint32_t *freq)
{
	uint32_t cpufreq = 0;

	cpufreq = _cpu_freq_check_gov(arg, CPU_FREQ_USERSPACE);
	if (cpufreq) {
		debug3("cpu_freq_verify_def: %s set", arg);
		*freq = cpufreq;
		return 0;
	}
	cpufreq = _cpu_freq_check_freq(arg);
	if (cpufreq == 0) {
		error("cpu_freq_verify_def: CpuFreqDef=%s invalid", arg);
		return -1;
	}
	debug3("cpu_freq_verify_def: %s set", arg);
	*freq = cpufreq;
	return 0;
}

/*
 * Verify slurm.conf CpuFreqGovernors list
 *
 * Input:  - arg  - string list of governors
 *	   - govs - pointer to composite of enum for each governor in list
 * Returns - -1 on error, else 0
 */
extern int
cpu_freq_verify_govlist(const char *arg, uint32_t *govs)
{
	char *list, *gov, *savestr;
	uint32_t agov;

	*govs = 0;
	if (arg == NULL) {
		error("cpu_freq_verify_govlist: governor list is empty");
		return -1;
	}

	list = xstrdup(arg);
	if ( (gov = strtok_r(list, ",", &savestr) ) == NULL) {
		error("cpu_freq_verify_govlist: governor list '%s' invalid",
				arg);
		return -1;
	}
	do {
		debug3("cpu_freq_verify_govlist: gov = %s", gov);
		agov = _cpu_freq_check_gov(gov, 0);
		if (agov == 0) {
			error("cpu_freq_verify_govlist: governor '%s' invalid",
				gov);
			return -1;
		}
		*govs |= agov;
	} while ( (gov = strtok_r(NULL, ",", &savestr) ) != NULL);
	xfree(list);
	return 0;
}

/*
 * Verify cpu_freq command line option
 *
 * --cpu-freq=arg
 *   where arg is p1{-p2{:p3}}
 *
 * - p1 can be  [#### | low | medium | high | highm1]
 * 	which will set the current frequency, and set the governor to
 * 	UserSpace.
 * - p1 can be [Conservative | OnDemand | Performance | PowerSave | UserSpace]
 *      which will set the governor to the corresponding value.
 * - When p2 is present, p1 will be the minimum frequency and p2 will be
 *   the maximum. The governor will not be changed.
 * - p2 can be  [#### | medium | high | highm1] p2 must be greater than p1.
 * - If the current frequency is < min, it will be set to min.
 *   Likewise, if the current frequency is > max, it will be set to max.
 * - p3 can be [Conservative | OnDemand | Performance | PowerSave | UserSpace]
 *   which will set the governor to the corresponding value.
 *   When p3 is UserSpace, the current frequency is set to p2.
 *   p2 will have been set by PowerCapping.
 *
 * returns -1 on error, 0 otherwise
 */
extern int
cpu_freq_verify_cmdline(const char *arg,
			uint32_t *cpu_freq_min,
			uint32_t *cpu_freq_max,
			uint32_t *cpu_freq_gov)
{
	char *poscolon, *posdash;
	char *p1=NULL, *p2=NULL, *p3=NULL;
	uint32_t frequency;
	int rc = 0;

	if (cpu_freq_govs == 0)
		cpu_freq_govs = slurm_get_cpu_freq_govs();


	if (arg == NULL || cpu_freq_min == NULL || cpu_freq_max == NULL
			|| cpu_freq_gov == NULL) {
		return -1;
	}
	*cpu_freq_min = NO_VAL;
	*cpu_freq_max = NO_VAL;
	*cpu_freq_gov = NO_VAL;
	poscolon = strchr(arg,':');
	if (poscolon) {
		p3 = xstrdup((poscolon+1));
	}
	posdash = strchr(arg,'-');
	if (posdash) {
		p1 = xstrndup(arg, (posdash-arg));
		if (poscolon) {
			p2 = xstrndup((posdash+1), ((poscolon-posdash)-1));
		} else {
			p2 = xstrdup((posdash+1));
		}
	} else {
		if (poscolon) {
			p1 = xstrndup(arg, (poscolon-arg));
		} else {
			p1 = xstrdup(arg);
		}
	}

	frequency = _cpu_freq_check_gov(p1, 0);
	if (frequency != 0) {
		if (p3) {
			error("governor cannot be specified twice "
			      "%s{-}:%s in --cpu-freq", p1, p3);
			rc = -1;
			goto clean;
		}
		*cpu_freq_gov = frequency;
	} else {
		frequency = _cpu_freq_check_freq(p1);
		if (frequency == 0) {
			rc = -1;
			goto clean;
		}
		*cpu_freq_max = frequency;
	}
	if (p2) {
		frequency = _cpu_freq_check_freq(p2);
		if (frequency == 0) {
			rc = -1;
			goto clean;
		}
		*cpu_freq_min = *cpu_freq_max;
		*cpu_freq_max = frequency;
		if (*cpu_freq_max < *cpu_freq_min) {
			error("min cpu-frec (%s) must be < max cpu-freq (%s)",
			      p1, p2);
			rc = -1;
			goto clean;
		}
	}

	if (p3) {
		if (!p2) {
			error("gov on cpu-frec (%s) illegal without max", p3);
			rc = -1;
			goto clean;
		}
		frequency = _cpu_freq_check_gov(p3, 0);
		if (frequency == 0) {
			error("illegal governor: %s on --cpu-freq", p3);
			rc = -1;
			goto clean;
		}
		*cpu_freq_gov = frequency;
	}
<<<<<<< HEAD

clean:
	if (*cpu_freq_gov != NO_VAL) {
		if (((*cpu_freq_gov & cpu_freq_govs)
		    & ~CPU_FREQ_RANGE_FLAG) == 0) {
			error("governor on %s is not allowed in slurm.conf",
			      arg);
			*cpu_freq_gov = NO_VAL;
			rc = -1;
		}
	}
	if (debug_flags & DEBUG_FLAG_CPU_FREQ) {
		cpu_freq_debug("command", "NO_VAL", NULL, 0,
			       *cpu_freq_gov, *cpu_freq_min,
			       *cpu_freq_max, NO_VAL);
	}
	xfree(p1);
	xfree(p2);
	xfree(p3);
	return rc;

}

/*
 * Convert frequency parameters to strings
 * Typically called to produce string for a log or reporting utility.
 *
 * When label!=NULL, info message is put to log. This is convenient for
 *      inserting debug calls to verify values in structures or messages.
 * noval_str==NULL allows missing parameters not to be reported.
 * freq_str is a buffer to hold the composite string for all input values.
 * freq_len is length of freq_str
 * gov is a governor value
 * min is a minumum value
 * max is a maximum value
 * freq is a (current) frequency value.
 *
 * Returns 0 if all parameters are NO_VAL (or 0)
 */
extern int
cpu_freq_debug(char* label, char* noval_str, char* freq_str, int freq_len,
		  uint32_t gov, uint32_t min, uint32_t max, uint32_t freq)
{
	int rc = 0;
	char bfgov[64], bfmin[32], bfmax[32], bffreq[32];
	char *sep1 = " ", *sep2 = " ", *sep3 = " ";

	bfgov[0] = '\0';
	bfmin[0] = '\0';
	bfmax[0] = '\0';
	bffreq[0] = '\0';

	if (freq != NO_VAL && freq != 0) {
		rc = 1;
		sprintf(bffreq, "cur_freq=%u", freq);
	} else {
		sep1 = "";
	}
	if (min != NO_VAL && min != 0) {
		rc = 1;
		if (min & CPU_FREQ_RANGE_FLAG) {
			strcpy(bfmin, "CPU_min_freq=");
			cpu_freq_to_string(&bfmin[13], (sizeof(bfmin)-13), min);
		} else {
			sprintf(bfmin, "CPU_min_freq=%u", min);
		}
	} else if (noval_str) {
		strcpy(bfmin, noval_str);
	} else {
		sep2 = "";
	}
	if (max != NO_VAL && max != 0) {
		rc = 1;
		if (max & CPU_FREQ_RANGE_FLAG) {
			strcpy(bfmax, "CPU_max_freq=");
			cpu_freq_to_string(&bfmax[13], (sizeof(bfmax)-13), max);
		} else {
			sprintf(bfmax, "CPU_max_freq=%u", max);
		}
	} else if (noval_str) {
		strcpy(bfmax, noval_str);
	} else {
		sep3 = "";
	}
	if ((gov != NO_VAL) && (gov != 0)) {
		rc = 1;
		strcpy(bfgov, "Governor=");
		cpu_freq_to_string(&bfgov[9], (sizeof(bfgov)-9), gov);
	} else if (noval_str) {
		strcpy(bfgov, noval_str);
	}
	if (rc) {
		if (freq_str) {
			snprintf(freq_str, freq_len, "%s%s%s%s%s%s%s",
				 bffreq, sep1, bfmin, sep2, bfmax, sep3, bfgov);
		}
	} else {
		if (freq_str)
			freq_str[0] = '\0';
	}
	if (label) {
		info("cpu-freq: %s :: %s%s%s%s%s%s%s", label,
		     bffreq, sep1, bfmin, sep2, bfmax, sep3, bfgov);
	}
	return rc;
=======
	debug("%s: #cpus reset = %u", __func__, j);
>>>>>>> 9dcf1444
}<|MERGE_RESOLUTION|>--- conflicted
+++ resolved
@@ -1193,7 +1193,6 @@
 			}
 		}
 	}
-	xfree(slurmd_spooldir);
 }
 
 /* Convert a cpu_freq number to its equivalent string */
@@ -1535,7 +1534,6 @@
 		}
 		*cpu_freq_gov = frequency;
 	}
-<<<<<<< HEAD
 
 clean:
 	if (*cpu_freq_gov != NO_VAL) {
@@ -1641,7 +1639,4 @@
 		     bffreq, sep1, bfmin, sep2, bfmax, sep3, bfgov);
 	}
 	return rc;
-=======
-	debug("%s: #cpus reset = %u", __func__, j);
->>>>>>> 9dcf1444
 }