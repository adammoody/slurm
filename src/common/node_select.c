--- conflicted
+++ resolved
@@ -538,12 +538,8 @@
 			     uint32_t min_nodes, uint32_t max_nodes,
 			     uint32_t req_nodes, uint16_t mode,
 			     List preemptee_candidates,
-<<<<<<< HEAD
-			     List *preemptee_job_list, bitstr_t *exc_core_bitmap)
-=======
 			     List *preemptee_job_list,
 			     bitstr_t *exc_core_bitmap)
->>>>>>> 75190243
 {
 	if (slurm_select_init(0) < 0)
 		return SLURM_ERROR;
@@ -1229,21 +1225,13 @@
  * IN core_bitmap - cores to be excluded for this reservation
  * RET - nodes selected for use by the reservation
  */
-<<<<<<< HEAD
-extern bitstr_t * select_g_resv_test(bitstr_t *avail_bitmap, uint32_t node_cnt, uint32_t core_cnt, bitstr_t **core_bitmap)
-=======
 extern bitstr_t * select_g_resv_test(bitstr_t *avail_bitmap, uint32_t node_cnt,
 				     uint32_t core_cnt, bitstr_t **core_bitmap)
->>>>>>> 75190243
 {
 	if (slurm_select_init(0) < 0)
 		return NULL;
 
-<<<<<<< HEAD
-	return (*(select_context[select_context_default].ops.resv_test))
-=======
 	return (*(ops[select_context_default].resv_test))
->>>>>>> 75190243
 		(avail_bitmap, node_cnt, core_cnt, core_bitmap);
 }
 
