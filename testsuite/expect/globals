#!/usr/bin/expect
############################################################################
# Purpose: Establish global state information for SLURM test suite
#
# To define site-specific state information, set the values in a file
# named 'globals.local'. Those values will override any specified here.
# for example:
#
# $ cat globals.local
# set slurm_dir "/usr/local"
# set mpicc     "/usr/local/bin/mpicc"
#
############################################################################
# Copyright (C) 2002-2006 The Regents of the University of California.
# Produced at Lawrence Livermore National Laboratory (cf, DISCLAIMER).
# Written by Morris Jette <jette1@llnl.gov>
# UCRL-CODE-226842.
# 
# This file is part of SLURM, a resource management program.
# For details, see <http://www.llnl.gov/linux/slurm/>.
#  
# SLURM is free software; you can redistribute it and/or modify it under
# the terms of the GNU General Public License as published by the Free
# Software Foundation; either version 2 of the License, or (at your option)
# any later version.
# 
# SLURM is distributed in the hope that it will be useful, but WITHOUT ANY
# WARRANTY; without even the implied warranty of MERCHANTABILITY or FITNESS
# FOR A PARTICULAR PURPOSE.  See the GNU General Public License for more
# details.
# 
# You should have received a copy of the GNU General Public License along
# with SLURM; if not, write to the Free Software Foundation, Inc.,
# 51 Franklin Street, Fifth Floor, Boston, MA 02110-1301  USA.
############################################################################

global sacct salloc sattach sbatch sbcast scancel scontrol sinfo slaunch smap squeue srun

# Conditional set.  Only set variable if variable does not yet exist.
proc cset {name value} {
	if {![uplevel 1 info exists $name]} {
		upvar $name tmp
		set tmp $value
	}
}

if [file exists globals.local] {
	source globals.local
}

#
# Specify the slurm install directory.
# Used to locate binaries, libraries, and header files.
#
cset slurm_dir   "/usr"
cset sacct       "${slurm_dir}/bin/sacct"
cset salloc      "${slurm_dir}/bin/salloc"
cset sattach     "${slurm_dir}/bin/sattach"
cset sbatch      "${slurm_dir}/bin/sbatch"
cset sbcast      "${slurm_dir}/bin/sbcast"
cset scancel     "${slurm_dir}/bin/scancel"
cset scontrol    "${slurm_dir}/bin/scontrol"
cset sinfo       "${slurm_dir}/bin/sinfo"
cset slaunch     "${slurm_dir}/bin/slaunch"
cset smap        "${slurm_dir}/bin/smap"
cset squeue      "${slurm_dir}/bin/squeue"
cset srun        "${slurm_dir}/bin/srun"
cset strigger    "${slurm_dir}/bin/strigger"

# If length of string partition is zero, use output of function 
#	default_partition, otherwise use the partition explicitly 
#	named in your globals.local file (or below) for poe commands
cset partition ""

# If using MPICH-2 or other version of MPI requiring pmi libary, use this
#cset mpicc	"/home/jette/mpich2-install/bin/mpicc"
#cset use_pmi	1
# OR for other versions of MPICH, use this
cset mpicc       "/usr/local/bin/mpicc"
cset use_pmi	0

# If using XCPU job launch, specify directory location as needed
cset xcpu_dir	"/mnt/xcpu"

cset poe		"/usr/bin/poe"
cset mpirun	"mpirun"
cset totalviewcli	"/usr/local/bin/totalviewcli"

# Pattern to match your shell prompt
cset prompt {(%|#|\$|\]) *$}

#
# Specify locations of other executable files used
# Only the shell names (e.g. bin_bash) must be full pathnames
#
cset bin_awk 	"awk"
cset bin_bash   [exec which bash | tail -1]
cset bin_cat	"cat"
cset bin_cc	"gcc"
cset bin_chmod	"chmod"
cset bin_cmp	"cmp"
cset bin_cp	"cp"
cset bin_date	"date"
cset bin_diff	"diff"
cset bin_echo	"echo"
cset bin_env	"env"
cset bin_file	"file"
cset bin_id	"id"
cset bin_grep    "grep"
cset bin_hostname "hostname"
cset bin_kill	"kill"
cset bin_make	"make"
cset bin_od     "od"
cset bin_pkill	"pkill"
cset bin_ps	"ps"
cset bin_pwd	"pwd"
cset bin_rm	"rm"
cset bin_sleep  "sleep"
cset bin_sort   "sort"
cset bin_touch  "touch"
cset bin_uname	"uname"
cset bin_usleep "usleep"
cset bin_wc	"wc"
cset bin_printenv "printenv"

#
# Let the commands complete without expect timing out waiting for a 
# response. Single node jobs submitted to the default partition should 
# be initiated within this number of seconds.
# for interactive slurm jobs: cset timeout $max_job_delay
#
cset max_job_delay 120

#
# Files must be propogated between nodes within this number of seconds.
# The delay may be due to NFS.
#
cset max_file_delay 60

#
# Desired job state must be reached within this number of seconds.
#
cset max_job_state_delay 360

#
# Specify the maximum number of tasks to use in the stress tests.
#
cset max_stress_tasks 4

#
# The error message that the "sleep" command prints when we run "sleep aaa".
#
cset sleep_error_message "(invalid time interval)|(bad character in argument)"

# Other common variables
set alpha                "\[a-zA-Z\]+"
set alpha_cap            "\[A-Z\]+"
set alpha_numeric        "\[a-zA-Z0-9\]+"
set alpha_numeric_under  "\[a-zA-Z0-9_\]+"
set alpha_under          "\[A-Z_\]+"
set end_of_line          "\[\r\n\]"
set number               "\[0-9\]+"
set float                "\[0-9\]+\\.?\[0-9\]+"

#
# Cache SlurmUser to check for SuperUser requests
#
cset super_user     0
cset super_user_set 0

################################################################
#
# Proc: cancel_job
#
# Purpose:  Cancel the specified job
#
# Returns: A non-zero return code indicates a failure.
#
# Input: job_id  -- The SLURM job id of a job we want to cancel.
#
################################################################

proc cancel_job { job_id } {
	global scancel bin_sleep

	send_user "cancelling $job_id\n"
	exec $scancel -q $job_id
	exec $bin_sleep 1
	return [wait_for_job $job_id "DONE"]
}


################################################################
#
# Proc: get_line_cnt
#
# Purpose:  Return size of the specified file
#
# Returns: Number of lines in the specified file.
#
# Input: file_name  -- Name of file to inspect.
#
################################################################
proc get_line_cnt { file_name } {
	global bin_wc number
	set lines 0
	spawn $bin_wc -l $file_name
	expect {
		-re "($number) " {
			set lines $expect_out(1,string)
			exp_continue
		}
		eof {
			wait
		}
	}
	return $lines
}

################################################################
#
# Proc: slow_kill
#
# Purpose:  Kill a process slowly, first trying SIGINT, pausing for
#       a second, then sending SIGKILL.
#
# Returns: A non-zero return code indicates a failure.
#
################################################################

proc slow_kill { pid } {
	global bin_kill

	catch {exec $bin_kill -INT $pid}
	catch {exec $bin_kill -INT $pid}
	sleep  1
	catch {exec $bin_kill -KILL $pid}

	return 0
}


################################################################
#
# Proc: kill_salloc
#
# Purpose:  Kill all salloc commands associated with this user.
#	Issue two SIGINT, sleep 1 and a SIGKILL
#
# Returns: A non-zero return code indicates a failure.
#
# NOTE: Use slow_kill instead of kill_salloc if you can capture 
#       the process id
#
################################################################

proc kill_salloc {  } {
	global bin_id bin_pkill bin_sleep bin_usleep number

	spawn $bin_id -u
	expect {
		-re "($number)" {
			set uid $expect_out(1,string)
			exp_continue
		}
		eof {
			wait
		}
	}
	catch {exec $bin_pkill -INT -u $uid salloc}
	catch {exec $bin_pkill -INT -u $uid salloc}
	sleep  1
	catch {exec $bin_pkill -KILL -u $uid salloc}

	return 0
}


################################################################
#
# Proc: kill_srun
#
# Purpose:  Kill all srun commands associated with this user.
#	Issue two SIGINT, sleep 1 and a SIGKILL
#
# Returns: A non-zero return code indicates a failure.
#
# NOTE: Use slow_kill instead of kill_srun if you can capture 
#       the process id
#
################################################################

proc kill_srun {  } {
	global bin_id bin_pkill bin_sleep bin_usleep number

	spawn $bin_id -u
	expect {
		-re "($number)" {
			set uid $expect_out(1,string)
			exp_continue
		}
		eof {
			wait
		}
	}
	catch {exec $bin_pkill -INT -u $uid srun}
	catch {exec $bin_pkill -INT -u $uid srun}
	sleep  1
	catch {exec $bin_pkill -KILL -u $uid srun}

	return 0
}


################################################################
#
# Proc: print_header
#
# Purpose:  Print header with test ID
#
# Input: job_id   -- The SLURM job id of a job we want to cancel.
#
################################################################

proc print_header { test_id } {

	send_user "============================================\n"
	send_user "TEST: $test_id\n"
}


################################################################
#
# Proc: wait_for_file
#
# Purpose:  Wait for the specified file to exist. This delay 
# provides time for NFS files to be propogated. The 
#
# Returns: A non-zero return code indicates a failure.
#
# Input: file_name   -- Name of the file to wait for.
#
################################################################

proc wait_for_file { file_name } {
	global bin_sleep max_file_delay

	for {set my_delay 0} {$my_delay <= $max_file_delay} {incr my_delay} {
		if {$my_delay > 0} {
			exec $bin_sleep 1
		}
		if [file exists $file_name] {
#			Add small delay for I/O buffering
			exec $bin_sleep 1
			return 0
		}
	}
	send_user "\nFAILURE: Timeout waiting for file $file_name\n"
	return 1
}


################################################################
#
# Proc: wait_for_job
#
# Purpose:  Wait for a previously submitted SLURM job to reach 
# the desired state, exponential back-off 1 to 10 seconds
#
# Returns: A non-zero return code indicates a failure.
#
# Input: job_id   -- The SLURM job id of a job we want to
#                    wait for.
#        desired_state -- The state you want the job to attain before
#                         returning.  Currently supports:
#                            DONE any terminated state
#                            RUNNING job is running
#
# NOTE: We sleep for two seconds before replying that a job is 
# done to give time for I/O completion (stdout/stderr files)
#
################################################################

proc wait_for_job { job_id desired_state } {
	global scontrol max_job_state_delay

	# First verify that desired_state is supported
	switch $desired_state {
		"DONE" {}
		"RUNNING" {}
		default {
			send_user "Unsupported desired state: $desired_state\n"
			return 1
		}
	}

<<<<<<< HEAD
	set sleep_time  1
	set my_delay    0
	while 1 {
		set fd [open "|$scontrol -o show job $job_id"]
		gets $fd line
		catch {close $fd}
		if {[regexp {JobState\s*=\s*(\w+)} $line foo state] != 1} {
			set state "NOT_FOUND"
		}
=======
    set sleep_time  1
    while 1 {
	set fd [open "|$scontrol -o show job $job_id"]
	gets $fd line
	catch {close $fd}
	if {[regexp {JobState\s*=\s*(\w+)} $line foo state] != 1} {
	    set state "NOT_FOUND"
	}
>>>>>>> e77a2066

		switch $state {
			"NOT_FOUND" -
			"CANCELLED" -
			"FAILED" -
			"TIMEOUT" -
			"NODE_FAIL" -
			"COMPLETED" {
				if {[string compare $desired_state "DONE"] == 0} {
					send_user "Job $job_id is DONE\n"
					sleep 2
					return 0
				}
				if {[string compare $desired_state "RUNNING"] == 0} {
					send_user "Job $job_id is $state, "
					send_user "but we wanted RUNNING\n"
				}
				return 1
			}
			"RUNNING" {
				if {[string compare $desired_state "RUNNING"] == 0} {
					send_user "Job $job_id is RUNNING\n"
					return 0
				}
				send_user "Job $job_id is in state $state, "
				send_user "desire $desired_state\n"
			}
			default {
				send_user "Job $job_id is in state $state, "
				send_user "desire $desired_state\n"
			}
		}

		if { $my_delay > $max_job_state_delay } {
			send_user "FAILURE: Timeout waiting for job state $state\n"
			return 1
		}

		exec sleep $sleep_time
		set my_delay [expr $my_delay + $sleep_time]
		set sleep_time  [expr $sleep_time * 2]
		if { $sleep_time > 10 } {
			set sleep_time 10
		}
	}
}

################################################################
#
# Proc: test_front_end
#
# Purpose: Determine if the execution host is one in which the
# slurmd daemon executes on a front-end node rather than the 
# compute hosts (e.g. Blue Gene systems). This is based upon 
# the value of SelectType in the slurm.conf.
#
# Returns 1 if the system uses a front-end, 0 otherwise
#
################################################################

proc test_front_end { } {
	global scontrol

	log_user 0
	set front_end 0
	spawn $scontrol show config
	expect {
		"HAVE_XCPU" {
			set front_end 1
			exp_continue
		}
		"select/bluegene" {
			set front_end 1
			exp_continue
		}
		eof {
			wait
		}
	}
	log_user 1
	
	return $front_end
}

################################################################
#
# Proc: test_multiple_slurmd
#
# Returns 1 if running multple slurmd per node
#
################################################################

proc test_multiple_slurmd { } {
        global scontrol

        log_user 0
        set multiple_slurmd 0
        spawn $scontrol show config
        expect {
                "MULTIPLE_SLURMD" {
                        set multiple_slurmd 1
                        exp_continue
                }
                eof {
                        wait
                }
        }
        log_user 1

        return $multiple_slurmd
}


################################################################
#
# Proc: test_xcpu
#
# Purpose: Determine if the system xcpu for task launch
#
# Returns 1 if the system is xcpu, 0 otherwise
#
################################################################

proc test_xcpu { } {
	global scontrol

	log_user 0
	set have_xcpu 0
	spawn $scontrol show config
	expect {
		"HAVE_XCPU" {
			set have_xcpu 1
			exp_continue
		}
		eof {
			wait
		}
	}
	log_user 1

	return $have_xcpu
}

################################################################
#
# Proc: test_bluegene
#
# Purpose: Determine if the system is a bluegene system
#
# Returns 1 if the system is a bluegene, 0 otherwise
#
################################################################

proc test_bluegene { } {
	global scontrol bin_bash bin_grep

	log_user 0
	set bluegene 0
	spawn -noecho $bin_bash -c "exec $scontrol show config | $bin_grep SelectType"
	expect {
		"select/bluegene" {
			set bluegene 1
			exp_continue
		}
		eof {
			wait
		}
	}
	log_user 1
	
	return $bluegene
}

################################################################
#
# Proc: test_aix
#
# Purpose: Determine if the system is AIX
#
# Returns 1 if the system is AIX, 0 otherwise
#
################################################################

proc test_aix {} {
	set fd [open "|uname"]
	gets $fd line
	close $fd
	if {[string compare $line AIX] == 0} {
		return 1
	} else {
		return 0
	}
}

################################################################
#
# Proc: test_super_user
#
# Purpose: Determine if user is a SLURM super user (i.e. user 
# root or configured SlurmUser)
#
################################################################

proc test_super_user { } {
	global alpha_numeric bin_id number scontrol super_user super_user_set

	if {$super_user_set != 0} {
		return $super_user
	}

#
#	Check if user root
#
	log_user 0
	spawn $bin_id -u
	set uid -1
	expect {
		-re "($number)" {
			set uid $expect_out(1,string)
			exp_continue
		}
		eof {
			wait
		}
	}
	if {$uid == 0} {
		log_user 1
		set super_user 1
		set super_user_set 1
		return $super_user
	}

#
#	Check if SlurmUser
#
	spawn $bin_id -un
	set user ""
	expect {
		-re "($alpha_numeric)" {
			set user $expect_out(1,string)
			exp_continue
		}
		eof {
			wait
		}
	}
	spawn $scontrol show control
	set slurm_user ""
	expect {
		-re "SlurmUser *= ($alpha_numeric)" {
			set slurm_user $expect_out(1,string)
			exp_continue
		}
		eof {
			wait
		}
	}
	if {[string compare $user $slurm_user] == 0} {
		set super_user 1
	}
	set super_user_set 1
	log_user 1
	return $super_user
}

# Create a 16 bit hex number from a signed decimal number
# Replace all non-decimal characters
# Courtesy of Chris Cornish
# http://aspn.activestate.com/ASPN/Cookbook/Tcl/Recipe/415982
proc dec2hex16 {value} {
	regsub -all {[^0-x\.-]} $value {} newtemp
	set value [string trim $newtemp]
	if {$value < 32767 && $value > -32768} {
		set tempvalue [format "%#010X" [expr $value]]
		return [string range $tempvalue 6 9]
	} elseif {$value < 32768} {
		return "8000"
	} else {
		return "7FFF"
	}
}


################################################################
#
# Proc: available_nodes
#
# Purpose: Check to see if a given partition has a at least
#          "num_nodes" number of nodes in the alloc, idle, or comp
#          state.  This can be used to avoid launching a job that
#          will never run because nodes are in the "drained" state
#          or otherwise unavailable.
#
# Returns: Returns the number of available nodes in the partition, or
#          -1 on failure.
#
# Input: partition - name of a partition
#
################################################################

proc available_nodes { partition } {
<<<<<<< HEAD
	global sinfo

	set available -1
	send_user "$sinfo --noheader --partition $partition --state idle,alloc,comp --format %D\n"
	set fd [open "|$sinfo --noheader --partition $partition --state idle,alloc,comp --format %D"]
	gets $fd line
	catch {close $fd}
	regexp {\d+} $line available
	return $available
=======
    global sinfo

    set available -1
    set fd [open "|$sinfo --noheader --partition $partition --state idle,alloc,comp --format %D"]
    gets $fd line
    catch {close $fd}
    regexp {\d+} $line available
    return $available
>>>>>>> e77a2066
}


################################################################
#
# Proc: default_partition
#
# Purpose: Use scontrol to determine the name of the default partition
#
# Returns: Name of the current default partition
#
################################################################

proc default_partition {} {
<<<<<<< HEAD
	global scontrol

	set name ""
	set fd [open "|$scontrol --all --oneliner show partition"]
	while {[gets $fd line] != -1} {
		if {[regexp {^PartitionName=(\w+).*Default=YES} $line frag name]
				== 1} {
			break
		}
	}
	catch {close $fd}
=======
    global scontrol

    set name ""
    set fd [open "|$scontrol --all --oneliner show partition"]
    while {[gets $fd line] != -1} {
	if {[regexp {^PartitionName=(\w+).*Default=YES} $line frag name]
	    == 1} {
	    break
	}
    }
    catch {close $fd}
>>>>>>> e77a2066

	if {[string length $name] == 0} {
		send_user "ERROR: could not identify the default partition\n"
	}

	return $name
}

################################################################
#
# Proc: switch_type
#
# Purpose: Use scontrol to determine the switch type
#
# Returns: Name of SwitchType
#
################################################################

proc switch_type {} {
	global scontrol

	set name ""
	set fd [open "|$scontrol show config"]
	while {[gets $fd line] != -1} {
		if {[regexp {^SwitchType *= switch/(\w+)} $line frag name]
				== 1} {
			break
		}
	}
	catch {close $fd}

	if {[string length $name] == 0} {
		send_user "ERROR: could not identify the switch type"
	}

	return $name
}


################################################################
#
# Proc: make_bash_script
#
# Purpose: Create a bash script of name "script_name", and
#          make the body of the script "script_contents".
#          make_bash_script removes the file if it already exists,
#          then generates the #! line, and then dumps "script_contents"
#          to the file.  Finally, it makes certain that the script
#          is executable.
#
# Returns: Nothing.
#
# Input: script_name - file name for the bash script
#        script_contents - body of the script, not including the
#                          initial #! line.
#
################################################################

proc make_bash_script { script_name script_contents } {
	global bin_bash bin_chmod

	file delete $script_name
	set fd [open $script_name "w"]
	puts $fd "#!$bin_bash"
	puts $fd $script_contents
	close $fd
	exec $bin_chmod 700 $script_name
}

################################################################
# Check if we are user root or SlurmUser
#
# Return 1 if true, 0 if false
################################################################

proc is_super_user { } {
	global alpha_numeric bin_id scontrol

	log_user 0
	set user_name "nobody"
	spawn $bin_id -u -n
	expect {
		-re "($alpha_numeric)" {
			set user_name $expect_out(1,string)
			exp_continue
		}
		eof {
			wait
		}
	}
	if {[string compare $user_name "root"] == 0} {
		log_user 1
		return 1
	}

	set found_user 0
	spawn $scontrol show config
	expect {
		-re "SlurmUser *= $user_name" {
			set found_user 1
			exp_continue
		}
		eof {
			wait
		}
	}
	log_user 1
	return $found_user
}<|MERGE_RESOLUTION|>--- conflicted
+++ resolved
@@ -14,7 +14,7 @@
 # Copyright (C) 2002-2006 The Regents of the University of California.
 # Produced at Lawrence Livermore National Laboratory (cf, DISCLAIMER).
 # Written by Morris Jette <jette1@llnl.gov>
-# UCRL-CODE-226842.
+# UCRL-CODE-217948.
 # 
 # This file is part of SLURM, a resource management program.
 # For details, see <http://www.llnl.gov/linux/slurm/>.
@@ -34,18 +34,18 @@
 # 51 Franklin Street, Fifth Floor, Boston, MA 02110-1301  USA.
 ############################################################################
 
-global sacct salloc sattach sbatch sbcast scancel scontrol sinfo slaunch smap squeue srun
+global sacct sbcast scancel scontrol sinfo smap squeue srun
 
 # Conditional set.  Only set variable if variable does not yet exist.
 proc cset {name value} {
-	if {![uplevel 1 info exists $name]} {
-		upvar $name tmp
-		set tmp $value
-	}
+    if {![uplevel 1 info exists $name]} {
+	upvar $name tmp
+	set tmp $value
+    }
 }
 
 if [file exists globals.local] {
-	source globals.local
+    source globals.local
 }
 
 #
@@ -54,23 +54,15 @@
 #
 cset slurm_dir   "/usr"
 cset sacct       "${slurm_dir}/bin/sacct"
-cset salloc      "${slurm_dir}/bin/salloc"
-cset sattach     "${slurm_dir}/bin/sattach"
-cset sbatch      "${slurm_dir}/bin/sbatch"
 cset sbcast      "${slurm_dir}/bin/sbcast"
 cset scancel     "${slurm_dir}/bin/scancel"
 cset scontrol    "${slurm_dir}/bin/scontrol"
 cset sinfo       "${slurm_dir}/bin/sinfo"
-cset slaunch     "${slurm_dir}/bin/slaunch"
 cset smap        "${slurm_dir}/bin/smap"
 cset squeue      "${slurm_dir}/bin/squeue"
 cset srun        "${slurm_dir}/bin/srun"
-cset strigger    "${slurm_dir}/bin/strigger"
-
-# If length of string partition is zero, use output of function 
-#	default_partition, otherwise use the partition explicitly 
-#	named in your globals.local file (or below) for poe commands
-cset partition ""
+
+cset partition "pdebug"
 
 # If using MPICH-2 or other version of MPI requiring pmi libary, use this
 #cset mpicc	"/home/jette/mpich2-install/bin/mpicc"
@@ -87,20 +79,19 @@
 cset totalviewcli	"/usr/local/bin/totalviewcli"
 
 # Pattern to match your shell prompt
-cset prompt {(%|#|\$|\]) *$}
+cset prompt {(%|#|\$) *$}
 
 #
 # Specify locations of other executable files used
 # Only the shell names (e.g. bin_bash) must be full pathnames
 #
 cset bin_awk 	"awk"
-cset bin_bash   [exec which bash | tail -1]
+if {![info exists bin_bash]} {set bin_bash [exec which bash]}
 cset bin_cat	"cat"
 cset bin_cc	"gcc"
 cset bin_chmod	"chmod"
 cset bin_cmp	"cmp"
 cset bin_cp	"cp"
-cset bin_date	"date"
 cset bin_diff	"diff"
 cset bin_echo	"echo"
 cset bin_env	"env"
@@ -110,18 +101,16 @@
 cset bin_hostname "hostname"
 cset bin_kill	"kill"
 cset bin_make	"make"
-cset bin_od     "od"
 cset bin_pkill	"pkill"
 cset bin_ps	"ps"
 cset bin_pwd	"pwd"
 cset bin_rm	"rm"
-cset bin_sleep  "sleep"
-cset bin_sort   "sort"
-cset bin_touch  "touch"
+cset bin_sleep   "sleep"
+cset bin_sort    "sort"
+cset bin_touch   "touch"
 cset bin_uname	"uname"
-cset bin_usleep "usleep"
+cset bin_usleep  "usleep"
 cset bin_wc	"wc"
-cset bin_printenv "printenv"
 
 #
 # Let the commands complete without expect timing out waiting for a 
@@ -138,19 +127,9 @@
 cset max_file_delay 60
 
 #
-# Desired job state must be reached within this number of seconds.
-#
-cset max_job_state_delay 360
-
-#
 # Specify the maximum number of tasks to use in the stress tests.
 #
 cset max_stress_tasks 4
-
-#
-# The error message that the "sleep" command prints when we run "sleep aaa".
-#
-cset sleep_error_message "(invalid time interval)|(bad character in argument)"
 
 # Other common variables
 set alpha                "\[a-zA-Z\]+"
@@ -219,42 +198,20 @@
 
 ################################################################
 #
-# Proc: slow_kill
-#
-# Purpose:  Kill a process slowly, first trying SIGINT, pausing for
-#       a second, then sending SIGKILL.
+# Proc: kill_srun
+#
+# Purpose:  Kill all srun commands associated with this user.
+#	Issue two SIGINT, sleep 1 and a SIGKILL
 #
 # Returns: A non-zero return code indicates a failure.
 #
-################################################################
-
-proc slow_kill { pid } {
-	global bin_kill
-
-	catch {exec $bin_kill -INT $pid}
-	catch {exec $bin_kill -INT $pid}
-	sleep  1
-	catch {exec $bin_kill -KILL $pid}
-
-	return 0
-}
-
-
-################################################################
-#
-# Proc: kill_salloc
-#
-# Purpose:  Kill all salloc commands associated with this user.
-#	Issue two SIGINT, sleep 1 and a SIGKILL
-#
-# Returns: A non-zero return code indicates a failure.
-#
-# NOTE: Use slow_kill instead of kill_salloc if you can capture 
-#       the process id
-#
-################################################################
-
-proc kill_salloc {  } {
+# Note: usleep is used to avoid pkill race error message (the
+# processes terminate after the process table is read and before
+# the signal is sent to the detected processses)
+#
+################################################################
+
+proc kill_srun {  } {
 	global bin_id bin_pkill bin_sleep bin_usleep number
 
 	spawn $bin_id -u
@@ -267,46 +224,27 @@
 			wait
 		}
 	}
-	catch {exec $bin_pkill -INT -u $uid salloc}
-	catch {exec $bin_pkill -INT -u $uid salloc}
-	sleep  1
-	catch {exec $bin_pkill -KILL -u $uid salloc}
-
-	return 0
-}
-
-
-################################################################
-#
-# Proc: kill_srun
-#
-# Purpose:  Kill all srun commands associated with this user.
-#	Issue two SIGINT, sleep 1 and a SIGKILL
-#
-# Returns: A non-zero return code indicates a failure.
-#
-# NOTE: Use slow_kill instead of kill_srun if you can capture 
-#       the process id
-#
-################################################################
-
-proc kill_srun {  } {
-	global bin_id bin_pkill bin_sleep bin_usleep number
-
-	spawn $bin_id -u
-	expect {
-		-re "($number)" {
-			set uid $expect_out(1,string)
-			exp_continue
-		}
-		eof {
-			wait
-		}
-	}
-	catch {exec $bin_pkill -INT -u $uid srun}
-	catch {exec $bin_pkill -INT -u $uid srun}
-	sleep  1
-	catch {exec $bin_pkill -KILL -u $uid srun}
+
+	spawn $bin_pkill -INT -u $uid srun
+	expect {
+		eof {
+			wait
+		}
+	}
+	exec $bin_usleep 1000
+	spawn $bin_pkill -INT -u $uid srun
+	expect {
+		eof {
+			wait
+		}
+	}
+	exec $bin_sleep  1
+	spawn $bin_pkill -KILL -u $uid srun
+	expect {
+		eof {
+			wait
+		}
+	}
 
 	return 0
 }
@@ -382,29 +320,18 @@
 ################################################################
 
 proc wait_for_job { job_id desired_state } {
-	global scontrol max_job_state_delay
-
-	# First verify that desired_state is supported
-	switch $desired_state {
-		"DONE" {}
-		"RUNNING" {}
-		default {
-			send_user "Unsupported desired state: $desired_state\n"
-			return 1
-		}
-	}
-
-<<<<<<< HEAD
-	set sleep_time  1
-	set my_delay    0
-	while 1 {
-		set fd [open "|$scontrol -o show job $job_id"]
-		gets $fd line
-		catch {close $fd}
-		if {[regexp {JobState\s*=\s*(\w+)} $line foo state] != 1} {
-			set state "NOT_FOUND"
-		}
-=======
+    global scontrol
+
+    # First verify that desired_state is supported
+    switch $desired_state {
+	"DONE" {}
+	"RUNNING" {}
+	default {
+	    send_user "Unsupported desired state: $desired_state\n"
+	    return 1
+	}
+    }
+
     set sleep_time  1
     while 1 {
 	set fd [open "|$scontrol -o show job $job_id"]
@@ -413,52 +340,43 @@
 	if {[regexp {JobState\s*=\s*(\w+)} $line foo state] != 1} {
 	    set state "NOT_FOUND"
 	}
->>>>>>> e77a2066
-
-		switch $state {
-			"NOT_FOUND" -
-			"CANCELLED" -
-			"FAILED" -
-			"TIMEOUT" -
-			"NODE_FAIL" -
-			"COMPLETED" {
-				if {[string compare $desired_state "DONE"] == 0} {
-					send_user "Job $job_id is DONE\n"
-					sleep 2
-					return 0
-				}
-				if {[string compare $desired_state "RUNNING"] == 0} {
-					send_user "Job $job_id is $state, "
-					send_user "but we wanted RUNNING\n"
-				}
-				return 1
-			}
-			"RUNNING" {
-				if {[string compare $desired_state "RUNNING"] == 0} {
-					send_user "Job $job_id is RUNNING\n"
-					return 0
-				}
-				send_user "Job $job_id is in state $state, "
-				send_user "desire $desired_state\n"
-			}
-			default {
-				send_user "Job $job_id is in state $state, "
-				send_user "desire $desired_state\n"
-			}
-		}
-
-		if { $my_delay > $max_job_state_delay } {
-			send_user "FAILURE: Timeout waiting for job state $state\n"
-			return 1
-		}
-
-		exec sleep $sleep_time
-		set my_delay [expr $my_delay + $sleep_time]
-		set sleep_time  [expr $sleep_time * 2]
-		if { $sleep_time > 10 } {
-			set sleep_time 10
-		}
-	}
+
+	switch $state {
+	    "NOT_FOUND" -
+	    "CANCELLED" -
+	    "FAILED" -
+	    "TIMEOUT" -
+	    "NODE_FAIL" -
+	    "COMPLETED" {
+		if {[string compare $desired_state "DONE"] == 0} {
+		    send_user "Job $job_id is DONE\n"
+		    sleep 2
+		    return 0
+		} else {
+		    if {[string compare $desired_state "RUNNING"] == 0} {
+			send_user "Job $job_id is $state, but we wanted RUNNING\n"
+		    }
+		    return 1
+		}
+	    }
+	    "RUNNING" {
+		if {[string compare $desired_state "RUNNING"] == 0} {
+		    send_user "Job $job_id is RUNNING\n"
+		    return 0
+		}
+		send_user "Job $job_id is in state $state, desire $desired_state\n"
+	    }
+	    default {
+		send_user "Job $job_id is in state $state, desire $desired_state\n"
+	    }
+	}
+
+	sleep $sleep_time
+	set sleep_time  [expr $sleep_time * 2]
+	if { $sleep_time > 10 } {
+	    set sleep_time 10
+	}
+    }
 }
 
 ################################################################
@@ -475,100 +393,11 @@
 ################################################################
 
 proc test_front_end { } {
-	global scontrol
-
-	log_user 0
-	set front_end 0
-	spawn $scontrol show config
-	expect {
-		"HAVE_XCPU" {
-			set front_end 1
-			exp_continue
-		}
-		"select/bluegene" {
-			set front_end 1
-			exp_continue
-		}
-		eof {
-			wait
-		}
-	}
-	log_user 1
-	
-	return $front_end
-}
-
-################################################################
-#
-# Proc: test_multiple_slurmd
-#
-# Returns 1 if running multple slurmd per node
-#
-################################################################
-
-proc test_multiple_slurmd { } {
-        global scontrol
-
-        log_user 0
-        set multiple_slurmd 0
-        spawn $scontrol show config
-        expect {
-                "MULTIPLE_SLURMD" {
-                        set multiple_slurmd 1
-                        exp_continue
-                }
-                eof {
-                        wait
-                }
-        }
-        log_user 1
-
-        return $multiple_slurmd
-}
-
-
-################################################################
-#
-# Proc: test_xcpu
-#
-# Purpose: Determine if the system xcpu for task launch
-#
-# Returns 1 if the system is xcpu, 0 otherwise
-#
-################################################################
-
-proc test_xcpu { } {
-	global scontrol
-
-	log_user 0
-	set have_xcpu 0
-	spawn $scontrol show config
-	expect {
-		"HAVE_XCPU" {
-			set have_xcpu 1
-			exp_continue
-		}
-		eof {
-			wait
-		}
-	}
-	log_user 1
-
-	return $have_xcpu
-}
-
-################################################################
-#
-# Proc: test_bluegene
-#
-# Purpose: Determine if the system is a bluegene system
-#
-# Returns 1 if the system is a bluegene, 0 otherwise
-#
-################################################################
-
-proc test_bluegene { } {
-	global scontrol bin_bash bin_grep
+	global scontrol bin_bash bin_grep xcpu_dir
+
+	if [file exists $xcpu_dir] {
+		return 1
+	}
 
 	log_user 0
 	set bluegene 0
@@ -589,6 +418,56 @@
 
 ################################################################
 #
+# Proc: test_xcpu
+#
+# Purpose: Determine if the system xcpu for task launch
+#
+# Returns 1 if the system is xcpu, 0 otherwise
+#
+################################################################
+
+proc test_xcpu { } {
+	global xcpu_dir
+
+	if [file exists $xcpu_dir] {
+		return 1
+	}
+
+	return 0
+}
+
+################################################################
+#
+# Proc: test_bluegene
+#
+# Purpose: Determine if the system is a bluegene system
+#
+# Returns 1 if the system is a bluegene, 0 otherwise
+#
+################################################################
+
+proc test_bluegene { } {
+	global scontrol bin_bash bin_grep
+
+	log_user 0
+	set bluegene 0
+	spawn -noecho $bin_bash -c "exec $scontrol show config | $bin_grep SelectType"
+	expect {
+		"select/bluegene" {
+			set bluegene 1
+			exp_continue
+		}
+		eof {
+			wait
+		}
+	}
+	log_user 1
+	
+	return $bluegene
+}
+
+################################################################
+#
 # Proc: test_aix
 #
 # Purpose: Determine if the system is AIX
@@ -598,14 +477,14 @@
 ################################################################
 
 proc test_aix {} {
-	set fd [open "|uname"]
-	gets $fd line
-	close $fd
-	if {[string compare $line AIX] == 0} {
-		return 1
-	} else {
-		return 0
-	}
+    set fd [open "|uname"]
+    gets $fd line
+    close $fd
+    if {[string compare $line AIX] == 0} {
+	return 1
+    } else {
+	return 0
+    }
 }
 
 ################################################################
@@ -715,17 +594,6 @@
 ################################################################
 
 proc available_nodes { partition } {
-<<<<<<< HEAD
-	global sinfo
-
-	set available -1
-	send_user "$sinfo --noheader --partition $partition --state idle,alloc,comp --format %D\n"
-	set fd [open "|$sinfo --noheader --partition $partition --state idle,alloc,comp --format %D"]
-	gets $fd line
-	catch {close $fd}
-	regexp {\d+} $line available
-	return $available
-=======
     global sinfo
 
     set available -1
@@ -734,7 +602,6 @@
     catch {close $fd}
     regexp {\d+} $line available
     return $available
->>>>>>> e77a2066
 }
 
 
@@ -749,19 +616,6 @@
 ################################################################
 
 proc default_partition {} {
-<<<<<<< HEAD
-	global scontrol
-
-	set name ""
-	set fd [open "|$scontrol --all --oneliner show partition"]
-	while {[gets $fd line] != -1} {
-		if {[regexp {^PartitionName=(\w+).*Default=YES} $line frag name]
-				== 1} {
-			break
-		}
-	}
-	catch {close $fd}
-=======
     global scontrol
 
     set name ""
@@ -773,43 +627,12 @@
 	}
     }
     catch {close $fd}
->>>>>>> e77a2066
-
-	if {[string length $name] == 0} {
-		send_user "ERROR: could not identify the default partition\n"
-	}
-
-	return $name
-}
-
-################################################################
-#
-# Proc: switch_type
-#
-# Purpose: Use scontrol to determine the switch type
-#
-# Returns: Name of SwitchType
-#
-################################################################
-
-proc switch_type {} {
-	global scontrol
-
-	set name ""
-	set fd [open "|$scontrol show config"]
-	while {[gets $fd line] != -1} {
-		if {[regexp {^SwitchType *= switch/(\w+)} $line frag name]
-				== 1} {
-			break
-		}
-	}
-	catch {close $fd}
-
-	if {[string length $name] == 0} {
-		send_user "ERROR: could not identify the switch type"
-	}
-
-	return $name
+
+    if {[string length $name] == 0} {
+	send_user "ERROR: could not identify the default partition"
+    }
+
+    return $name
 }
 
 
@@ -833,14 +656,14 @@
 ################################################################
 
 proc make_bash_script { script_name script_contents } {
-	global bin_bash bin_chmod
-
-	file delete $script_name
-	set fd [open $script_name "w"]
-	puts $fd "#!$bin_bash"
-	puts $fd $script_contents
-	close $fd
-	exec $bin_chmod 700 $script_name
+    global bin_bash bin_chmod
+
+    file delete $script_name
+    set fd [open $script_name "w"]
+    puts $fd "#!$bin_bash"
+    puts $fd $script_contents
+    close $fd
+    exec $bin_chmod 700 $script_name
 }
 
 ################################################################
