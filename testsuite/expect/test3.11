--- conflicted
+++ resolved
@@ -326,33 +326,6 @@
 		wait
 	}
 }
-<<<<<<< HEAD
-
-# Start Test 1
-#inc3_11_1
-
-# Start Test 2
-#inc3_11_2
-
-# Start Test 3
-#inc3_11_3
-
-# Start Test 4
-#inc3_11_4
-
-# Start Test 5
-#inc3_11_5
-
-# Start Test 6
-#inc3_11_6
-
-if {$cons_res_actived == 1} {
-# Start Test 7
-inc3_11_7
-
-# Start Test 8
-inc3_11_8
-=======
 
 inc3_11_1
 inc3_11_2
@@ -367,6 +340,5 @@
 
 if {$exit_code == 0} {
 	send_user "\nSUCCESS\n"
->>>>>>> 9e86888e
 }
 exit $exit_code